--- conflicted
+++ resolved
@@ -57,10 +57,7 @@
 	secureDistanceEnd            (0.20f),
 	meanExecutionPeriod          (0.1f),
 	m_timelogger                 (false), // default: disabled
-<<<<<<< HEAD
-=======
 	badNavAlarm_AlarmTimeout     (30.0),
->>>>>>> 0220f0bd
 	m_PTGsMustBeReInitialized    (true),
 	meanExecutionTime            (0.1f),
 	meanTotalExecutionTime       (0.1f),
@@ -161,8 +158,6 @@
 	o = lastLogRecord;
 }
 
-<<<<<<< HEAD
-=======
 void CAbstractPTGBasedReactive::navigate(const CAbstractNavigator::TNavigationParams *params )
 {
 	navigationEndEventSent = false;
@@ -207,8 +202,6 @@
 	printf_debug("%s\n",msg);
 }
 
-
->>>>>>> 0220f0bd
 void CAbstractPTGBasedReactive::loadHolonomicMethodConfig(
 	const mrpt::utils::CConfigFileBase &ini,
 	const std::string &section )
@@ -272,7 +265,7 @@
 			prev_logfile=m_logFile;
 			for (size_t i=0;i<nPTGs;i++)
 			{
-				// If we make a direct copy (=) we will store the entire, heavy, collision grid. 
+				// If we make a direct copy (=) we will store the entire, heavy, collision grid.
 				// Let's just store the parameters of each PTG by serializing it, so paths can be reconstructed
 				// by invoking initialize()
 				mrpt::utils::CMemoryStream buf;
@@ -292,9 +285,6 @@
 
 		const mrpt::system::TTimeStamp tim_start_iteration = mrpt::system::now();
 
-<<<<<<< HEAD
-	
-=======
 		/* ----------------------------------------------------------------
 		 	  Request current robot pose and velocities
 		   ---------------------------------------------------------------- */
@@ -358,8 +348,6 @@
 			}
 		}
 
-
->>>>>>> 0220f0bd
 		// Compute target location relative to current robot pose:
 		// ---------------------------------------------------------------------
 		const CPose2D relTarget = CPose2D(m_navigationParams->target) - CPose2D(m_curPose);
@@ -658,7 +646,7 @@
 	uint16_t nStep;
 	bool pt_in_range = holonomicMovement.PTG->getPathStepForDist(kDirection, d, nStep);
 	ASSERT_(pt_in_range)
-	
+
 	mrpt::math::TPose2D pose;
 	holonomicMovement.PTG->getPathPose(kDirection, nStep,pose);
 
@@ -782,7 +770,7 @@
 			m_robot.cmdVel_limits(m_new_vel_cmd, m_last_vel_cmd, beta);
 			m_cmd_vel_filterings.push_back(m_new_vel_cmd);
 		}
-		
+
 		m_last_vel_cmd = m_new_vel_cmd; // Save for filtering in next step
 	}
 	catch (std::exception &e)
@@ -812,7 +800,7 @@
 
 	cfg.read_vector(sectCfg, "weights", vector<float> (0), weights, 1);
 	ASSERT_(weights.size()==6);
-	
+
 	// =========  Show configuration parameters:
 	printf_debug("-------------------------------------------------------------\n");
 	printf_debug("       PTG-based Reactive Navigation parameters               \n");
