/* +------------------------------------------------------------------------+
   |                     Mobile Robot Programming Toolkit (MRPT)            |
   |                          http://www.mrpt.org/                          |
   |                                                                        |
   | Copyright (c) 2005-2017, Individual contributors, see AUTHORS file     |
   | See: http://www.mrpt.org/Authors - All rights reserved.                |
   | Released under BSD License. See details in http://www.mrpt.org/License |
   +------------------------------------------------------------------------+ */

#ifndef mrpt_vision_chessboard_camera_calib_H
#define mrpt_vision_chessboard_camera_calib_H

#include <mrpt/utils/CImage.h>
#include <mrpt/poses/CPose3D.h>
#include <mrpt/math/CMatrixFixedNumeric.h>
#include <mrpt/vision/types.h>
#include <mrpt/vision/link_pragmas.h>

namespace mrpt
{
namespace vision
{
/** \addtogroup chessboard_calib Chessboard calibration
  *  \ingroup mrpt_vision_grp
  *  @{  */

/** Data associated to each image in the calibration process
 * mrpt::vision::checkerBoardCameraCalibration (All the information can be left
 * empty and will be filled up in the calibration method).
  */
struct VISION_IMPEXP TImageCalibData
{
	/** This image will be automatically loaded from the file name passed to
	 * checkerBoardCameraCalibration */
	mrpt::utils::CImage img_original;
	/** At output, this will contain the detected checkerboard overprinted to
	 * the image. */
	mrpt::utils::CImage img_checkboard;
	/** At output, this will be the rectified image */
	mrpt::utils::CImage img_rectified;
	/** At output, the detected corners (x,y) in pixel units. */
	std::vector<mrpt::utils::TPixelCoordf> detected_corners;
	/** At output, the reconstructed pose of the camera. */
	mrpt::poses::CPose3D reconstructed_camera_pose;
	/** At output, only will have an empty vector if the checkerboard was not
	 * found in this image, or the predicted (reprojected) corners, which were
	 * used to estimate the average square error. */
	std::vector<mrpt::utils::TPixelCoordf> projectedPoints_distorted;
	/** At output, like projectedPoints_distorted but for the undistorted image.
	 */
	std::vector<mrpt::utils::TPixelCoordf> projectedPoints_undistorted;

	/** Empty all the data */
	void clear() { *this = TImageCalibData(); }
};

<<<<<<< HEAD
/**  A list of images, used in checkerBoardCameraCalibration
  * \sa checkerBoardCameraCalibration
  */
typedef std::map<std::string, TImageCalibData> TCalibrationImageList;

/** Performs a camera calibration (computation of projection and distortion
 * parameters) from a sequence of captured images of a checkerboard.
  * \param input_images [IN/OUT] At input, this list must have one entry for
 * each image to process. At output the original, detected checkboard and
 * rectified images can be found here. See TImageCalibData.
  * \param check_size_x [IN] The number of squares in the checkerboard in the X
 * direction.
  * \param check_size_y [IN] The number of squares in the checkerboard in the Y
 * direction.
  * \param check_squares_length_X_meters [IN] The size of each square in the
 * checkerboard, in meters, in the X axis.
  * \param check_squares_length_Y_meters [IN] This will typically be equal to
 * check_squares_length_X_meters.
  * \param intrinsicParams [OUT] The 3x3 intrinsic parameters matrix. See
 * http://www.mrpt.org/Camera_Parameters
  * \param distortionParams [OUT] The 1x4 vector of distortion parameters: k1 k2
 * p1 p2. See http://www.mrpt.org/Camera_Parameters
  * \param normalize_image [IN] Select OpenCV flag
  * \param out_MSE  [OUT] If set to !=nullptr, the mean square error of the
 * reprojection will be stored here (in pixel units).
  * \param skipDrawDetectedImgs [IN] Whether to skip the generation of the
 * undistorted and detected images in each TImageCalibData
  * \param useScaramuzzaAlternativeDetector [IN] Whether to use an alternative
 * detector. See CImage::findChessboardCorners for more deatails and references.
  * \sa The <a href="http://www.mrpt.org/Application:camera-calib-gui"
 * >camera-calib-gui application</a> is a user-friendly GUI to this class.
  * \return false on any error (more info will be dumped to cout), or true on
 * success.
  * \sa CImage::findChessboardCorners, checkerBoardStereoCalibration
  */
bool VISION_IMPEXP checkerBoardCameraCalibration(
	TCalibrationImageList& images, unsigned int check_size_x,
	unsigned int check_size_y, double check_squares_length_X_meters,
	double check_squares_length_Y_meters,
	mrpt::utils::TCamera& out_camera_params, bool normalize_image = true,
	double* out_MSE = nullptr, bool skipDrawDetectedImgs = false,
	bool useScaramuzzaAlternativeDetector = false);
=======
		/** Performs a camera calibration (computation of projection and distortion parameters) from a sequence of captured images of a checkerboard.
		  * \param input_images [IN/OUT] At input, this list must have one entry for each image to process. At output the original, detected checkboard and rectified images can be found here. See TImageCalibData.
		  * \param check_size_x [IN] The number of squares in the checkerboard in the X direction.
		  * \param check_size_y [IN] The number of squares in the checkerboard in the Y direction.
		  * \param check_squares_length_X_meters [IN] The size of each square in the checkerboard, in meters, in the X axis.
		  * \param check_squares_length_Y_meters [IN] This will typically be equal to check_squares_length_X_meters.
		  * \param intrinsicParams [OUT] The 3x3 intrinsic parameters matrix. See http://www.mrpt.org/Camera_Parameters
		  * \param distortionParams [OUT] The 1x4 vector of distortion parameters: k1 k2 p1 p2. See http://www.mrpt.org/Camera_Parameters
		  * \param normalize_image [IN] Select OpenCV flag
		  * \param out_MSE  [OUT] If set to !=NULL, the mean square error of the reprojection will be stored here (in pixel units).
		  * \param skipDrawDetectedImgs [IN] Whether to skip the generation of the undistorted and detected images in each TImageCalibData
		  * \param useScaramuzzaAlternativeDetector [IN] Whether to use an alternative detector. See CImage::findChessboardCorners for more deatails and references.
		  * \sa The <a href="http://www.mrpt.org/list-of-mrpt-apps/application-camera-calib-gui" >camera-calib-gui application</a> is a user-friendly GUI to this class.
		  * \return false on any error (more info will be dumped to cout), or true on success.
		  * \sa CImage::findChessboardCorners, checkerBoardStereoCalibration
		  */
		bool VISION_IMPEXP checkerBoardCameraCalibration(
			TCalibrationImageList &images,
			unsigned int  check_size_x,
			unsigned int  check_size_y,
			double        check_squares_length_X_meters,
			double        check_squares_length_Y_meters,
			mrpt::utils::TCamera   &out_camera_params,
			bool		normalize_image = true,
			double            *out_MSE = NULL,
			bool               skipDrawDetectedImgs = false,
			bool			   useScaramuzzaAlternativeDetector = false
			);

		/** Performs a camera calibration (computation of projection and distortion parameters) from a sequence of captured images of a checkerboard.
		  * \param input_images [IN/OUT] At input, this list must have one entry for each image to process. At output the original, detected checkboard and rectified images can be found here. See TImageCalibData.
		  * \param check_size_x [IN] The number of squares in the checkerboard in the X direction.
		  * \param check_size_y [IN] The number of squares in the checkerboard in the Y direction.
		  * \param check_squares_length_X_meters [IN] The size of each square in the checkerboard, in meters, in the X axis.
		  * \param check_squares_length_Y_meters [IN] This will typically be equal to check_squares_length_X_meters.
		  * \param intrinsicParams [OUT] The 3x3 intrinsic parameters matrix. See http://www.mrpt.org/Camera_Parameters
		  * \param distortionParams [OUT] The 1x4 vector of distortion parameters: k1 k2 p1 p2. See http://www.mrpt.org/Camera_Parameters
		  * \param normalize_image [IN] Select OpenCV flag
		  * \param out_MSE  [OUT] If set to !=NULL, the mean square error of the reprojection will be stored here (in pixel units).
		  * \param skipDrawDetectedImgs [IN] Whether to skip the generation of the undistorted and detected images in each TImageCalibData
		  * \param useScaramuzzaAlternativeDetector [IN] Whether to use an alternative detector. See CImage::findChessboardCorners for more deatails and references.
		  * \sa The <a href="http://www.mrpt.org/list-of-mrpt-apps/application-camera-calib-gui" >camera-calib-gui application</a> is a user-friendly GUI to this class.
		  * \return false on any error (more info will be dumped to cout), or true on success.
		  * \sa CImage::findChessboardCorners
		  */
		bool VISION_IMPEXP checkerBoardCameraCalibration(
			TCalibrationImageList &images,
			unsigned int  check_size_x,
			unsigned int  check_size_y,
			double        check_squares_length_X_meters,
			double        check_squares_length_Y_meters,
			mrpt::math::CMatrixDouble33			&intrinsicParams,
			std::vector<double>		&distortionParams,
			bool		normalize_image = true,
			double            *out_MSE = NULL,
			bool               skipDrawDetectedImgs = false,
			bool			   useScaramuzzaAlternativeDetector = false
			);
>>>>>>> bef6004a

/** Performs a camera calibration (computation of projection and distortion
 * parameters) from a sequence of captured images of a checkerboard.
  * \param input_images [IN/OUT] At input, this list must have one entry for
 * each image to process. At output the original, detected checkboard and
 * rectified images can be found here. See TImageCalibData.
  * \param check_size_x [IN] The number of squares in the checkerboard in the X
 * direction.
  * \param check_size_y [IN] The number of squares in the checkerboard in the Y
 * direction.
  * \param check_squares_length_X_meters [IN] The size of each square in the
 * checkerboard, in meters, in the X axis.
  * \param check_squares_length_Y_meters [IN] This will typically be equal to
 * check_squares_length_X_meters.
  * \param intrinsicParams [OUT] The 3x3 intrinsic parameters matrix. See
 * http://www.mrpt.org/Camera_Parameters
  * \param distortionParams [OUT] The 1x4 vector of distortion parameters: k1 k2
 * p1 p2. See http://www.mrpt.org/Camera_Parameters
  * \param normalize_image [IN] Select OpenCV flag
  * \param out_MSE  [OUT] If set to !=nullptr, the mean square error of the
 * reprojection will be stored here (in pixel units).
  * \param skipDrawDetectedImgs [IN] Whether to skip the generation of the
 * undistorted and detected images in each TImageCalibData
  * \param useScaramuzzaAlternativeDetector [IN] Whether to use an alternative
 * detector. See CImage::findChessboardCorners for more deatails and references.
  * \sa The <a href="http://www.mrpt.org/Application:camera-calib-gui"
 * >camera-calib-gui application</a> is a user-friendly GUI to this class.
  * \return false on any error (more info will be dumped to cout), or true on
 * success.
  * \sa CImage::findChessboardCorners
  */
bool VISION_IMPEXP checkerBoardCameraCalibration(
	TCalibrationImageList& images, unsigned int check_size_x,
	unsigned int check_size_y, double check_squares_length_X_meters,
	double check_squares_length_Y_meters,
	mrpt::math::CMatrixDouble33& intrinsicParams,
	std::vector<double>& distortionParams, bool normalize_image = true,
	double* out_MSE = nullptr, bool skipDrawDetectedImgs = false,
	bool useScaramuzzaAlternativeDetector = false);

/** @}  */  // end of grouping
}
}

#endif<|MERGE_RESOLUTION|>--- conflicted
+++ resolved
@@ -54,7 +54,6 @@
 	void clear() { *this = TImageCalibData(); }
 };
 
-<<<<<<< HEAD
 /**  A list of images, used in checkerBoardCameraCalibration
   * \sa checkerBoardCameraCalibration
   */
@@ -62,34 +61,34 @@
 
 /** Performs a camera calibration (computation of projection and distortion
  * parameters) from a sequence of captured images of a checkerboard.
-  * \param input_images [IN/OUT] At input, this list must have one entry for
+ * \param input_images [IN/OUT] At input, this list must have one entry for
  * each image to process. At output the original, detected checkboard and
  * rectified images can be found here. See TImageCalibData.
-  * \param check_size_x [IN] The number of squares in the checkerboard in the X
+ * \param check_size_x [IN] The number of squares in the checkerboard in the X
  * direction.
-  * \param check_size_y [IN] The number of squares in the checkerboard in the Y
+ * \param check_size_y [IN] The number of squares in the checkerboard in the Y
  * direction.
-  * \param check_squares_length_X_meters [IN] The size of each square in the
+ * \param check_squares_length_X_meters [IN] The size of each square in the
  * checkerboard, in meters, in the X axis.
-  * \param check_squares_length_Y_meters [IN] This will typically be equal to
+ * \param check_squares_length_Y_meters [IN] This will typically be equal to
  * check_squares_length_X_meters.
-  * \param intrinsicParams [OUT] The 3x3 intrinsic parameters matrix. See
+ * \param intrinsicParams [OUT] The 3x3 intrinsic parameters matrix. See
  * http://www.mrpt.org/Camera_Parameters
-  * \param distortionParams [OUT] The 1x4 vector of distortion parameters: k1 k2
+ * \param distortionParams [OUT] The 1x4 vector of distortion parameters: k1 k2
  * p1 p2. See http://www.mrpt.org/Camera_Parameters
-  * \param normalize_image [IN] Select OpenCV flag
-  * \param out_MSE  [OUT] If set to !=nullptr, the mean square error of the
+ * \param normalize_image [IN] Select OpenCV flag
+ * \param out_MSE  [OUT] If set to !=nullptr, the mean square error of the
  * reprojection will be stored here (in pixel units).
-  * \param skipDrawDetectedImgs [IN] Whether to skip the generation of the
+ * \param skipDrawDetectedImgs [IN] Whether to skip the generation of the
  * undistorted and detected images in each TImageCalibData
-  * \param useScaramuzzaAlternativeDetector [IN] Whether to use an alternative
+ * \param useScaramuzzaAlternativeDetector [IN] Whether to use an alternative
  * detector. See CImage::findChessboardCorners for more deatails and references.
-  * \sa The <a href="http://www.mrpt.org/Application:camera-calib-gui"
+ * \sa The <a href="http://www.mrpt.org/Application:camera-calib-gui"
  * >camera-calib-gui application</a> is a user-friendly GUI to this class.
-  * \return false on any error (more info will be dumped to cout), or true on
+ * \return false on any error (more info will be dumped to cout), or true on
  * success.
-  * \sa CImage::findChessboardCorners, checkerBoardStereoCalibration
-  */
+ * \sa CImage::findChessboardCorners, checkerBoardStereoCalibration
+ */
 bool VISION_IMPEXP checkerBoardCameraCalibration(
 	TCalibrationImageList& images, unsigned int check_size_x,
 	unsigned int check_size_y, double check_squares_length_X_meters,
@@ -97,97 +96,9 @@
 	mrpt::utils::TCamera& out_camera_params, bool normalize_image = true,
 	double* out_MSE = nullptr, bool skipDrawDetectedImgs = false,
 	bool useScaramuzzaAlternativeDetector = false);
-=======
-		/** Performs a camera calibration (computation of projection and distortion parameters) from a sequence of captured images of a checkerboard.
-		  * \param input_images [IN/OUT] At input, this list must have one entry for each image to process. At output the original, detected checkboard and rectified images can be found here. See TImageCalibData.
-		  * \param check_size_x [IN] The number of squares in the checkerboard in the X direction.
-		  * \param check_size_y [IN] The number of squares in the checkerboard in the Y direction.
-		  * \param check_squares_length_X_meters [IN] The size of each square in the checkerboard, in meters, in the X axis.
-		  * \param check_squares_length_Y_meters [IN] This will typically be equal to check_squares_length_X_meters.
-		  * \param intrinsicParams [OUT] The 3x3 intrinsic parameters matrix. See http://www.mrpt.org/Camera_Parameters
-		  * \param distortionParams [OUT] The 1x4 vector of distortion parameters: k1 k2 p1 p2. See http://www.mrpt.org/Camera_Parameters
-		  * \param normalize_image [IN] Select OpenCV flag
-		  * \param out_MSE  [OUT] If set to !=NULL, the mean square error of the reprojection will be stored here (in pixel units).
-		  * \param skipDrawDetectedImgs [IN] Whether to skip the generation of the undistorted and detected images in each TImageCalibData
-		  * \param useScaramuzzaAlternativeDetector [IN] Whether to use an alternative detector. See CImage::findChessboardCorners for more deatails and references.
-		  * \sa The <a href="http://www.mrpt.org/list-of-mrpt-apps/application-camera-calib-gui" >camera-calib-gui application</a> is a user-friendly GUI to this class.
-		  * \return false on any error (more info will be dumped to cout), or true on success.
-		  * \sa CImage::findChessboardCorners, checkerBoardStereoCalibration
-		  */
-		bool VISION_IMPEXP checkerBoardCameraCalibration(
-			TCalibrationImageList &images,
-			unsigned int  check_size_x,
-			unsigned int  check_size_y,
-			double        check_squares_length_X_meters,
-			double        check_squares_length_Y_meters,
-			mrpt::utils::TCamera   &out_camera_params,
-			bool		normalize_image = true,
-			double            *out_MSE = NULL,
-			bool               skipDrawDetectedImgs = false,
-			bool			   useScaramuzzaAlternativeDetector = false
-			);
 
-		/** Performs a camera calibration (computation of projection and distortion parameters) from a sequence of captured images of a checkerboard.
-		  * \param input_images [IN/OUT] At input, this list must have one entry for each image to process. At output the original, detected checkboard and rectified images can be found here. See TImageCalibData.
-		  * \param check_size_x [IN] The number of squares in the checkerboard in the X direction.
-		  * \param check_size_y [IN] The number of squares in the checkerboard in the Y direction.
-		  * \param check_squares_length_X_meters [IN] The size of each square in the checkerboard, in meters, in the X axis.
-		  * \param check_squares_length_Y_meters [IN] This will typically be equal to check_squares_length_X_meters.
-		  * \param intrinsicParams [OUT] The 3x3 intrinsic parameters matrix. See http://www.mrpt.org/Camera_Parameters
-		  * \param distortionParams [OUT] The 1x4 vector of distortion parameters: k1 k2 p1 p2. See http://www.mrpt.org/Camera_Parameters
-		  * \param normalize_image [IN] Select OpenCV flag
-		  * \param out_MSE  [OUT] If set to !=NULL, the mean square error of the reprojection will be stored here (in pixel units).
-		  * \param skipDrawDetectedImgs [IN] Whether to skip the generation of the undistorted and detected images in each TImageCalibData
-		  * \param useScaramuzzaAlternativeDetector [IN] Whether to use an alternative detector. See CImage::findChessboardCorners for more deatails and references.
-		  * \sa The <a href="http://www.mrpt.org/list-of-mrpt-apps/application-camera-calib-gui" >camera-calib-gui application</a> is a user-friendly GUI to this class.
-		  * \return false on any error (more info will be dumped to cout), or true on success.
-		  * \sa CImage::findChessboardCorners
-		  */
-		bool VISION_IMPEXP checkerBoardCameraCalibration(
-			TCalibrationImageList &images,
-			unsigned int  check_size_x,
-			unsigned int  check_size_y,
-			double        check_squares_length_X_meters,
-			double        check_squares_length_Y_meters,
-			mrpt::math::CMatrixDouble33			&intrinsicParams,
-			std::vector<double>		&distortionParams,
-			bool		normalize_image = true,
-			double            *out_MSE = NULL,
-			bool               skipDrawDetectedImgs = false,
-			bool			   useScaramuzzaAlternativeDetector = false
-			);
->>>>>>> bef6004a
-
-/** Performs a camera calibration (computation of projection and distortion
- * parameters) from a sequence of captured images of a checkerboard.
-  * \param input_images [IN/OUT] At input, this list must have one entry for
- * each image to process. At output the original, detected checkboard and
- * rectified images can be found here. See TImageCalibData.
-  * \param check_size_x [IN] The number of squares in the checkerboard in the X
- * direction.
-  * \param check_size_y [IN] The number of squares in the checkerboard in the Y
- * direction.
-  * \param check_squares_length_X_meters [IN] The size of each square in the
- * checkerboard, in meters, in the X axis.
-  * \param check_squares_length_Y_meters [IN] This will typically be equal to
- * check_squares_length_X_meters.
-  * \param intrinsicParams [OUT] The 3x3 intrinsic parameters matrix. See
- * http://www.mrpt.org/Camera_Parameters
-  * \param distortionParams [OUT] The 1x4 vector of distortion parameters: k1 k2
- * p1 p2. See http://www.mrpt.org/Camera_Parameters
-  * \param normalize_image [IN] Select OpenCV flag
-  * \param out_MSE  [OUT] If set to !=nullptr, the mean square error of the
- * reprojection will be stored here (in pixel units).
-  * \param skipDrawDetectedImgs [IN] Whether to skip the generation of the
- * undistorted and detected images in each TImageCalibData
-  * \param useScaramuzzaAlternativeDetector [IN] Whether to use an alternative
- * detector. See CImage::findChessboardCorners for more deatails and references.
-  * \sa The <a href="http://www.mrpt.org/Application:camera-calib-gui"
- * >camera-calib-gui application</a> is a user-friendly GUI to this class.
-  * \return false on any error (more info will be dumped to cout), or true on
- * success.
-  * \sa CImage::findChessboardCorners
-  */
+/** \overload with matrix of intrinsic params instead of mrpt::utils::TCamera
+ */
 bool VISION_IMPEXP checkerBoardCameraCalibration(
 	TCalibrationImageList& images, unsigned int check_size_x,
 	unsigned int check_size_y, double check_squares_length_X_meters,
