--- conflicted
+++ resolved
@@ -144,21 +144,12 @@
     MRPT_END
 }
 
-<<<<<<< HEAD
 void CPoseRandomSampler::setPosePDF( const CPose3DPDF::Ptr &pdf ) { 
 	setPosePDF(pdf.get()); 
 }
 
 void CPoseRandomSampler::setPosePDF( const CPosePDF::Ptr &pdf ) { 
 	setPosePDF(pdf.get()); 
-=======
-void CPoseRandomSampler::setPosePDF( const CPose3DPDFPtr &pdf ) {
-	setPosePDF(pdf.pointer());
-}
-
-void CPoseRandomSampler::setPosePDF( const CPosePDFPtr &pdf ) {
-	setPosePDF(pdf.pointer());
->>>>>>> e1eb67d4
 }
 
 /*---------------------------------------------------------------
