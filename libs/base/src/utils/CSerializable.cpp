--- conflicted
+++ resolved
@@ -264,19 +264,11 @@
 	}
 	catch(std::exception &e)
 	{
-<<<<<<< HEAD
-		std::cerr << "[RawStringToObject] Exception: " << e.what() << std::endl;
-	}
-	catch(...)
-	{
-		std::cerr << "[RawStringToObject] Unknown exception" << std::endl;
-=======
-	    fprintf(stderr, "[RawStringToObject] Exception: %s\n",e.what());
+		fprintf(stderr, "[RawStringToObject] Exception: %s\n",e.what());
 	}
 	catch(...)
 	{
 		fprintf(stderr, "[RawStringToObject] Unknown exception\n");
->>>>>>> 537c21e2
-	}
-}
-
+	}
+}
+
