/* +---------------------------------------------------------------------------+
   |                     Mobile Robot Programming Toolkit (MRPT)               |
   |                          http://www.mrpt.org/                             |
   |                                                                           |
   | Copyright (c) 2005-2017, Individual contributors, see AUTHORS file        |
   | See: http://www.mrpt.org/Authors - All rights reserved.                   |
   | Released under BSD License. See details in http://www.mrpt.org/License    |
   +---------------------------------------------------------------------------+ */

#ifndef CINCREMENTALMAPPARTITIONER_H
#define CINCREMENTALMAPPARTITIONER_H

#include <mrpt/utils/COutputLogger.h>
#include <mrpt/utils/CLoadableOptions.h>
#include <mrpt/maps/CMultiMetricMap.h>
#include <mrpt/maps/CSimplePointsMap.h>
#include <mrpt/maps/CSimpleMap.h>
#include <mrpt/maps/CMultiMetricMap.h>
#include <mrpt/poses/poses_frwds.h>

#include <mrpt/slam/link_pragmas.h>

<<<<<<< HEAD
namespace mrpt
{
namespace slam
{
=======
namespace mrpt { namespace slam {
	DEFINE_SERIALIZABLE_PRE_CUSTOM_BASE_LINKAGE(CIncrementalMapPartitioner, mrpt::utils::CSerializable, SLAM_IMPEXP)
>>>>>>> 0c6a3ea0

	/** This class can be used to make partitions on a map/graph build from
	  *   observations taken at some poses/nodes.
	  * \ingroup mrpt_slam_grp
	  */
	class SLAM_IMPEXP  CIncrementalMapPartitioner :
		public mrpt::utils::COutputLogger,
		public mrpt::utils::CSerializable
	{
<<<<<<< HEAD
		DEFINE_SERIALIZABLE( CIncrementalMapPartitioner )
=======
		// This must be added to any CSerializable derived class:
		DEFINE_SERIALIZABLE(CIncrementalMapPartitioner)
>>>>>>> 0c6a3ea0

	public:
		CIncrementalMapPartitioner(); //!< ctor
		virtual ~CIncrementalMapPartitioner(); //!< dtor

		/*\brief  Initialization: Start of a new map, new internal matrices,...
		  */
		void clear();

		/** Configuration of the algorithm:
		  */
		struct SLAM_IMPEXP TOptions : public utils::CLoadableOptions
		{
			/*\brief  Sets default values at object creation
			  */
			TOptions();

			void loadFromConfigFile(
					const mrpt::utils::CConfigFileBase &source,
					const std::string &section) MRPT_OVERRIDE; // See base docs
			void dumpToTextStream(mrpt::utils::CStream &out) const MRPT_OVERRIDE; // See base docs

			/**\brief The partition threshold for bisection in range [0,2], default=1.0
			 *
			 */
			float	partitionThreshold;

			/*\brief  For the occupancy grid maps of each node, default=0.10
			 *
			 */
			float	gridResolution;

			/*\brief  Used in the computation of weights, default=0.20
			 *
			 */
			float	minDistForCorrespondence;

			/*\brief  Used in the computation of weights, default=2.0
			 *
			 */
			float	minMahaDistForCorrespondence;

			/*\brief  If set to true (default), 1 or 2 clusters will be returned.
			 * Default=false -> Autodetermine the number of partitions.
			 */
			bool forceBisectionOnly;

			/** If set to true (default), adjacency matrix is computed from maps
			 * matching; otherwise, the method CObservation::likelihoodWith will be
			 * called directly from the SFs.
			 */
			bool useMapMatching;

			/** If a partition leads to a cluster with less elements than this, it
			 * will be rejected even if had a good Ncut (default=1).
			 */
			int minimumNumberElementsEachCluster;

		} options;

<<<<<<< HEAD
		/** Add a new frame to the current graph: call this method each time a new observation
		  *   is added to the map/graph, and whenever you want to update the partitions, call "updatePartitions"
		  * \param frame The sensed data
		  * \param robotPose An estimation of the robot global 2D pose.
		  * \return The index of the new pose in the internal list, which will be used to refer to the pose in the future.
		  * \sa updatePartitions
		  */
		unsigned int addMapFrame( const mrpt::obs::CSensoryFrame::Ptr &frame, const mrpt::poses::CPosePDF::Ptr &robotPose2D );

		/** Add a new frame to the current graph: call this method each time a new observation
		  *   is added to the map/graph, and whenever you want to update the partitions, call "updatePartitions"
		  * \param frame The sensed data
		  * \param robotPose An estimation of the robot global 2D pose.
		  * \return The index of the new pose in the internal list, which will be used to refer to the pose in the future.
		  * \sa updatePartitions
		  */
		unsigned int addMapFrame( const mrpt::obs::CSensoryFrame::Ptr &frame, const mrpt::poses::CPose3DPDF::Ptr &robotPose3D );

		/** Add a new frame to the current graph: call this method each time a new observation
		  *   is added to the map/graph, and whenever you want to update the partitions, call "updatePartitions"
		  * \param frame The sensed data
		  * \param robotPose An estimation of the robot global 2D pose.
		  * \return The index of the new pose in the internal list, which will be used to refer to the pose in the future.
		  * \sa updatePartitions
		  */
		unsigned int addMapFrame( const mrpt::obs::CSensoryFrame &frame, const mrpt::poses::CPose3DPDF &robotPose3D );

		/** This method executed only the neccesary part of the partition to take
		  *   into account the lastest added frames.
		  * \sa addMapFrame
		  */
		void updatePartitions( std::vector<vector_uint> &partitions );

		/** It returns the nodes count currently in the internal map/graph.
		  */
=======
		/**\name Add to the Map Frames
		 * \brief Add a new frame to the current graph
		 *
		 * Call this method each time a new observation is added to the map/graph,
		 * and whenever you want to update the partitions, call "updatePartitions"
		 *
		 * \param frame The sensed data
		 * \param robotPose*D An estimation of the robot global *D pose.
		 *
		 * \return { The index of the new pose in the internal list, which will be
		 * used to refer to the pose in the future. }
		 *
		 * \sa updatePartitions
		 */
		/**\{*/
		unsigned int addMapFrame(
				const mrpt::obs::CSensoryFramePtr &frame,
				const mrpt::poses::CPosePDFPtr &robotPose2D);
		unsigned int addMapFrame(
				const mrpt::obs::CSensoryFramePtr &frame,
				const mrpt::poses::CPose3DPDFPtr &robotPose3D);
		unsigned int addMapFrame(
				const mrpt::obs::CSensoryFrame &frame,
				const mrpt::poses::CPose3DPDF &robotPose3D);
		/**\}*/

		/**\brief This method executed only the neccesary part of the partition to
		 * take into account the lastest added frames.
		 *
		 * \sa addMapFrame
		 */
		void updatePartitions(std::vector<vector_uint> &partitions);

		/**\brief Get the total node count currently in the internal map/graph.
		 *
		 */
>>>>>>> 0c6a3ea0
		unsigned int getNodesCount();

		/**\brief Remove the stated nodes (0-based indexes) from the internal
		 * lists.
		 *
		 * If changeCoordsRef is true, coordinates are changed to leave the first
		 * node at (0,0,0).
		 */
		void  removeSetOfNodes(vector_uint indexesToRemove, bool changeCoordsRef=true);

		/**\brief Return a copy of the internal adjacency matrix.  */
		template <class MATRIX>
		void  getAdjacencyMatrix(MATRIX &outMatrix) const { outMatrix = m_A; }

		/**\brief Return a const ref to the internal adjacency matrix.  */
		const mrpt::math::CMatrixDouble& getAdjacencyMatrix() const { return m_A; }

		/**\brief Read-only access to the sequence of Sensory Frames
		 *
		 */
		const mrpt::maps::CSimpleMap* getSequenceOfFrames() const {
			return &m_individualFrames;
		}

		/** Access to the sequence of Sensory Frames
		 *
		 */
		mrpt::maps::CSimpleMap* getSequenceOfFrames()
		{
			return &m_individualFrames;
		}

		/** Mark all nodes for reconsideration in the next call to
		 * "updatePartitions", instead of considering just those affected by
		 * aditions of new arcs.
		 */
		void markAllNodesForReconsideration();
		/**\name Change Coordinates System 
		 * \brief Change the coordinate origin of all stored poses
		 *
		 * Used for consistency with future new poses to enter in the system.
		 */
		/**\{*/
		void changeCoordinatesOrigin(const mrpt::poses::CPose3D  &newOrigin);
		/**\brief  The new origin is given by the index of the pose that is to
		 * become the new origin.
		 */
		void changeCoordinatesOriginPoseIndex(const unsigned &newOriginPose);
		/**\}*/

		/**\brief Return a 3D representation of the current state: poses & links
		 * between them.
		 *
		 * The previous contents of "objs" will be discarded
		 */
		void getAs3DScene(
<<<<<<< HEAD
			mrpt::opengl::CSetOfObjects::Ptr &objs,
			const std::map< uint32_t, int64_t >  *renameIndexes = nullptr
=======
			mrpt::opengl::CSetOfObjectsPtr &objs,
			const std::map< uint32_t, int64_t > *renameIndexes = NULL
>>>>>>> 0c6a3ea0
			) const;

	private:
		mrpt::maps::CSimpleMap m_individualFrames;
		std::deque<mrpt::maps::CMultiMetricMap>	m_individualMaps;

		/** Adjacency matrix */
		mrpt::math::CMatrixD m_A;

		/** The last partition */
		std::vector<vector_uint> m_last_partition;

		/** This will be true after adding new observations, and before an
		 * "updatePartitions" is invoked. */
		bool m_last_last_partition_are_new_ones;

		/** The list of keyframes to consider in the next update */
		std::vector<uint8_t> m_modified_nodes;

	};	// End of class def.
	DEFINE_SERIALIZABLE_POST_CUSTOM_BASE_LINKAGE(CIncrementalMapPartitioner, mrpt::utils::CSerializable, SLAM_IMPEXP)


} } // End of namespace

#endif<|MERGE_RESOLUTION|>--- conflicted
+++ resolved
@@ -20,15 +20,7 @@
 
 #include <mrpt/slam/link_pragmas.h>
 
-<<<<<<< HEAD
-namespace mrpt
-{
-namespace slam
-{
-=======
 namespace mrpt { namespace slam {
-	DEFINE_SERIALIZABLE_PRE_CUSTOM_BASE_LINKAGE(CIncrementalMapPartitioner, mrpt::utils::CSerializable, SLAM_IMPEXP)
->>>>>>> 0c6a3ea0
 
 	/** This class can be used to make partitions on a map/graph build from
 	  *   observations taken at some poses/nodes.
@@ -38,12 +30,8 @@
 		public mrpt::utils::COutputLogger,
 		public mrpt::utils::CSerializable
 	{
-<<<<<<< HEAD
-		DEFINE_SERIALIZABLE( CIncrementalMapPartitioner )
-=======
 		// This must be added to any CSerializable derived class:
 		DEFINE_SERIALIZABLE(CIncrementalMapPartitioner)
->>>>>>> 0c6a3ea0
 
 	public:
 		CIncrementalMapPartitioner(); //!< ctor
@@ -104,43 +92,6 @@
 
 		} options;
 
-<<<<<<< HEAD
-		/** Add a new frame to the current graph: call this method each time a new observation
-		  *   is added to the map/graph, and whenever you want to update the partitions, call "updatePartitions"
-		  * \param frame The sensed data
-		  * \param robotPose An estimation of the robot global 2D pose.
-		  * \return The index of the new pose in the internal list, which will be used to refer to the pose in the future.
-		  * \sa updatePartitions
-		  */
-		unsigned int addMapFrame( const mrpt::obs::CSensoryFrame::Ptr &frame, const mrpt::poses::CPosePDF::Ptr &robotPose2D );
-
-		/** Add a new frame to the current graph: call this method each time a new observation
-		  *   is added to the map/graph, and whenever you want to update the partitions, call "updatePartitions"
-		  * \param frame The sensed data
-		  * \param robotPose An estimation of the robot global 2D pose.
-		  * \return The index of the new pose in the internal list, which will be used to refer to the pose in the future.
-		  * \sa updatePartitions
-		  */
-		unsigned int addMapFrame( const mrpt::obs::CSensoryFrame::Ptr &frame, const mrpt::poses::CPose3DPDF::Ptr &robotPose3D );
-
-		/** Add a new frame to the current graph: call this method each time a new observation
-		  *   is added to the map/graph, and whenever you want to update the partitions, call "updatePartitions"
-		  * \param frame The sensed data
-		  * \param robotPose An estimation of the robot global 2D pose.
-		  * \return The index of the new pose in the internal list, which will be used to refer to the pose in the future.
-		  * \sa updatePartitions
-		  */
-		unsigned int addMapFrame( const mrpt::obs::CSensoryFrame &frame, const mrpt::poses::CPose3DPDF &robotPose3D );
-
-		/** This method executed only the neccesary part of the partition to take
-		  *   into account the lastest added frames.
-		  * \sa addMapFrame
-		  */
-		void updatePartitions( std::vector<vector_uint> &partitions );
-
-		/** It returns the nodes count currently in the internal map/graph.
-		  */
-=======
 		/**\name Add to the Map Frames
 		 * \brief Add a new frame to the current graph
 		 *
@@ -157,11 +108,11 @@
 		 */
 		/**\{*/
 		unsigned int addMapFrame(
-				const mrpt::obs::CSensoryFramePtr &frame,
-				const mrpt::poses::CPosePDFPtr &robotPose2D);
+				const mrpt::obs::CSensoryFrame::Ptr &frame,
+				const mrpt::poses::CPosePDF::Ptr &robotPose2D);
 		unsigned int addMapFrame(
-				const mrpt::obs::CSensoryFramePtr &frame,
-				const mrpt::poses::CPose3DPDFPtr &robotPose3D);
+				const mrpt::obs::CSensoryFrame::Ptr &frame,
+				const mrpt::poses::CPose3DPDF::Ptr &robotPose3D);
 		unsigned int addMapFrame(
 				const mrpt::obs::CSensoryFrame &frame,
 				const mrpt::poses::CPose3DPDF &robotPose3D);
@@ -177,7 +128,6 @@
 		/**\brief Get the total node count currently in the internal map/graph.
 		 *
 		 */
->>>>>>> 0c6a3ea0
 		unsigned int getNodesCount();
 
 		/**\brief Remove the stated nodes (0-based indexes) from the internal
@@ -234,13 +184,8 @@
 		 * The previous contents of "objs" will be discarded
 		 */
 		void getAs3DScene(
-<<<<<<< HEAD
 			mrpt::opengl::CSetOfObjects::Ptr &objs,
-			const std::map< uint32_t, int64_t >  *renameIndexes = nullptr
-=======
-			mrpt::opengl::CSetOfObjectsPtr &objs,
 			const std::map< uint32_t, int64_t > *renameIndexes = NULL
->>>>>>> 0c6a3ea0
 			) const;
 
 	private:
