--- conflicted
+++ resolved
@@ -145,15 +145,12 @@
 			"Metric maps must be of classes COccupancyGridMap2D or "
 			"CMultiMetricMap")
 
-<<<<<<< HEAD
-	ASSERT_(m1->getResolution() == m2->getResolution());
-=======
 	ASSERTMSG_(m1->getResolution() == m2->getResolution(), 
-			mrpt::format(
-				"Different resolutions for m1, m2:\n\tres(m1) = %f\n\tres(m2) = %f\n",
-				m1->getResolution(),
-				m2->getResolution()));
->>>>>>> bef6004a
+		mrpt::format(
+			"Different resolutions for m1, m2:\n"
+			"\tres(m1) = %f\n\tres(m2) = %f\n",
+			m1->getResolution(),
+			m2->getResolution()));
 
 	// The algorithm output auxiliar info:
 	// -------------------------------------------------
@@ -1246,7 +1243,6 @@
 void CGridMapAligner::TConfigParams::loadFromConfigFile(
 	const mrpt::utils::CConfigFileBase& iniFile, const std::string& section)
 {
-<<<<<<< HEAD
 	MRPT_LOAD_CONFIG_VAR_CAST(
 		methodSelection, int, TAlignerMethod, iniFile, section)
 
@@ -1277,31 +1273,6 @@
 	MRPT_LOAD_CONFIG_VAR_CAST_NO_DEFAULT(
 		feature_descriptor, int, TDescriptorType, iniFile, section)
 	feature_detector_options.loadFromConfigFile(iniFile, section);
-=======
-	MRPT_LOAD_CONFIG_VAR_CAST(methodSelection, int, TAlignerMethod, 	iniFile, section)
-
-	MRPT_LOAD_CONFIG_VAR(featsPerSquareMeter, float , iniFile, section )
-	MRPT_LOAD_CONFIG_VAR(ransac_SOG_sigma_m, float , iniFile, section )
-
-	MRPT_LOAD_CONFIG_VAR(threshold_max, float , iniFile, section )
-	MRPT_LOAD_CONFIG_VAR(threshold_delta, float , iniFile, section )
-
-	MRPT_LOAD_CONFIG_VAR(min_ICP_goodness, float,   iniFile, section)
-	MRPT_LOAD_CONFIG_VAR(max_ICP_mahadist, double,   iniFile, section)
-
-	MRPT_LOAD_CONFIG_VAR(maxKLd_for_merge, float,   iniFile, section)
-	MRPT_LOAD_CONFIG_VAR(ransac_minSetSizeRatio, float,   iniFile, section)
-	MRPT_LOAD_CONFIG_VAR(ransac_mahalanobisDistanceThreshold, float,   iniFile, section)
-	MRPT_LOAD_CONFIG_VAR(ransac_chi2_quantile, double,   iniFile, section)
-	MRPT_LOAD_CONFIG_VAR(ransac_prob_good_inliers, double,   iniFile, section)
-
-	MRPT_LOAD_CONFIG_VAR(save_feat_coors, bool,   iniFile,section )
-	MRPT_LOAD_CONFIG_VAR(debug_show_corrs, bool,   iniFile,section )
-	MRPT_LOAD_CONFIG_VAR(debug_save_map_pairs, bool,   iniFile,section )
-
-	MRPT_LOAD_CONFIG_VAR_CAST(feature_descriptor,int, TDescriptorType,  iniFile, section)
-	feature_detector_options.loadFromConfigFile(iniFile,section);
->>>>>>> bef6004a
 }
 
 CPose3DPDF::Ptr CGridMapAligner::Align3DPDF(
