/* +------------------------------------------------------------------------+
   |                     Mobile Robot Programming Toolkit (MRPT)            |
   |                          http://www.mrpt.org/                          |
   |                                                                        |
   | Copyright (c) 2005-2017, Individual contributors, see AUTHORS file     |
   | See: http://www.mrpt.org/Authors - All rights reserved.                |
   | Released under BSD License. See details in http://www.mrpt.org/License |
   +------------------------------------------------------------------------+ */

#ifndef CICPCRITERIANRD_H
#define CICPCRITERIANRD_H

#include <mrpt/obs/CRawlog.h>
#include <mrpt/obs/CActionCollection.h>
#include <mrpt/obs/CSensoryFrame.h>
#include <mrpt/obs/CObservation2DRangeScan.h>
#include <mrpt/obs/CObservation3DRangeScan.h>
#include <mrpt/maps/CSimplePointsMap.h>
#include <mrpt/obs/CRawlog.h>
#include <mrpt/obs/CObservationOdometry.h>
#include <mrpt/obs/CObservation3DRangeScan.h>
#include <mrpt/utils/types_simple.h>
#include <mrpt/slam/CICP.h>
#include <mrpt/system/datetime.h>
#include <mrpt/system/os.h>
<<<<<<< HEAD
=======
#include <mrpt/system/threads.h>
#include <mrpt/math/utils.h>
>>>>>>> bef6004a

#include <mrpt/graphslam/interfaces/CIncrementalNodeRegistrationDecider.h>
#include <mrpt/graphslam/misc/CRangeScanOps.h>
#include <mrpt/graphslam/misc/TSlidingWindow.h>

<<<<<<< HEAD
#include <string>
#include <math.h>

namespace mrpt
{
namespace graphslam
{
namespace deciders
{
=======
namespace mrpt { namespace graphslam { namespace deciders {

>>>>>>> bef6004a
/**\brief ICP-based Fixed Intervals Node Registration
 *
 * ## Description
 *
 * Current Decider is meant for adding nodes in 2D datasets recorded using
 * a laser range finder or RGB-D camera (e.g. Kinect). No odometry data from
 * encoders is needed. Using ICP to match consecutive RangeScan measurements,
 * the decider keeps track of the pose transformation since the last registered
 * node. If the norm or the angle of the latter surpasses certain thresholds
 * (which are read from an external .ini file) then a new node is added to the
 * graph)
 * \sa loadParams
 *
 * Decider *does not guarantee* thread safety when accessing the GRAPH_T
 * resource. This is handled by the CGraphSlamEngine class.
 *
 * ### Specifications
 *
 * - Map type: 2D
 * - MRPT rawlog format: #1, #2
 * - Graph Type: CPosePDFGaussianInf
 * - Observations Used: CObservation2DRangeScan, CObservation3DRangeScan
 * - Node Registration Strategy: Fixed Intervals
 *
 * \note Since the decider inherits from the CRangeScanOps
 * class, it parses the configuration parameters of the latter as well from the
 * "ICP" section. Refer to the CRangeScanOps documentation for
 * its list of configuration
 * parameters
 *
 * \note Class contains an instance of the TSlidingWindow class and it parses
 * the configuration parameters of the latter from the
 * "NodeRegistrationDeciderParameters" section. Refer to TSlidingWindow
 * documentation for its list of configuration parameters
 *
 * \ingroup mrpt_graphslam_grp
 */
<<<<<<< HEAD
template <class GRAPH_T>
class CICPCriteriaNRD
	: public virtual mrpt::graphslam::deciders::CNodeRegistrationDecider<
		  GRAPH_T>,
	  public mrpt::graphslam::deciders::CRangeScanOps<GRAPH_T>
=======
template<class GRAPH_T>
class CICPCriteriaNRD:
	public virtual mrpt::graphslam::deciders::CIncrementalNodeRegistrationDecider<GRAPH_T>,
	public mrpt::graphslam::deciders::CRangeScanOps<GRAPH_T>
>>>>>>> bef6004a
{
   public:
	// Public functions
	//////////////////////////////////////////////////////////////
	/**\brief Handy typedefs */
	/**\{*/
	/**\brief type of graph constraints */
	typedef typename GRAPH_T::constraint_t constraint_t;
	/**\brief type of underlying poses (2D/3D). */
	typedef typename GRAPH_T::constraint_t::type_value pose_t;
	typedef typename GRAPH_T::global_pose_t global_pose_t;

<<<<<<< HEAD
	typedef mrpt::math::CMatrixFixedNumeric<double, constraint_t::state_length,
											constraint_t::state_length>
		InfMat;
	/**\brief Typedef for accessing methods of the RangeScanRegistrationDecider
	 * parent class.
	 */
	typedef mrpt::graphslam::deciders::CRangeScanOps<GRAPH_T> range_ops_t;
	typedef CICPCriteriaNRD<GRAPH_T>
		decider_t; /**< self type - Handy typedef */
	/**\brief Node Registration Decider */
	typedef mrpt::graphslam::deciders::CNodeRegistrationDecider<GRAPH_T>
		parent_t;
	/**\}*/
=======
		typedef mrpt::math::CMatrixFixedNumeric<double,
						constraint_t::state_length,
						constraint_t::state_length> InfMat;
		/**\brief Typedef for accessing methods of the RangeScanRegistrationDecider
		 * parent class.
		 */
		typedef mrpt::graphslam::deciders::CRangeScanOps<GRAPH_T> range_ops_t;
		typedef CICPCriteriaNRD<GRAPH_T> decider_t; /**< self type - Handy typedef */
		/**\brief Node Registration Decider */
		typedef mrpt::graphslam::deciders::CNodeRegistrationDecider<GRAPH_T> node_reg;
		typedef mrpt::graphslam::deciders::CIncrementalNodeRegistrationDecider<GRAPH_T> incr_reg;
		typedef incr_reg parent_t;

		/**\}*/
>>>>>>> bef6004a

	/**\brief Class constructor */
	CICPCriteriaNRD();
	/**\brief Class destructor */
	~CICPCriteriaNRD();

	void loadParams(const std::string& source_fname);
	void printParams() const;
	void getDescriptiveReport(std::string* report_str) const;

<<<<<<< HEAD
	/**\brief Update the decider state using the latest dataset measurements.
	 *
	 * \note Depending on the observations at hand, update of the state is
	 * handled either by updateState2D, or by updateState3D methods. This
	 * helps in separating the 2D, 3D RangeScans handling altogether, which in
	 * turn simplifies the overall procedure
	 *
	 * Order of calls:
	 * updateState (calls) ==> updateState2D/3D ==>
	 * checkRegistrationCondition2D/3D ==> CheckRegistrationCondition
	 *
	 * \sa updateState2D, updateState3D
	 */
	bool updateState(
		mrpt::obs::CActionCollection::Ptr action,
		mrpt::obs::CSensoryFrame::Ptr observations,
		mrpt::obs::CObservation::Ptr observation);
	/**\brief Specialized updateState method used solely when dealing with
	 * 2DRangeScan information.
	 * \sa updateState3D
	 */
	bool updateState2D(mrpt::obs::CObservation2DRangeScan::Ptr observation);
	/**\brief Specialized updateState method used solely when dealing with
	 * 3DRangeScan information.
	 * \sa updateState2D
	 */
	bool updateState3D(mrpt::obs::CObservation3DRangeScan::Ptr observation);

	struct TParams : public mrpt::utils::CLoadableOptions
	{
	   public:
		TParams(decider_t& d);
		~TParams();

		decider_t& decider; /**< Reference to outer decider class */

		void loadFromConfigFile(
			const mrpt::utils::CConfigFileBase& source,
			const std::string& section);
		void dumpToTextStream(mrpt::utils::CStream& out) const;

		double registration_max_distance; /**< Maximum distance for new node
											 registration */
		double registration_max_angle; /**< Maximum angle difference for new
										  node registration */
	};

	// Public members
	// ////////////////////////////
	TParams params;

   protected:
	// protected functions
	//////////////////////////////////////////////////////////////
	bool checkRegistrationCondition();
	/**\brief Specialized checkRegistrationCondtion method used solely when
	 * dealing with 2DRangeScan information
	 * \sa checkRegistrationCondition3D
	 */
	bool checkRegistrationCondition2D();
	/**\brief Specialized checkRegistrationCondition method used solely when
	 * dealing with 3DRangeScan information
	 * \sa checkRegistrationCondition2D
	 */
	bool checkRegistrationCondition3D();

	// protected members
	//////////////////////////////////////////////////////////////
	bool m_is_using_3DScan;
=======
		/**\brief Update the decider state using the latest dataset measurements.
		 *
		 * \note Depending on the observations at hand, update of the state is
		 * handled either by updateState2D, or by updateState3D methods. This
		 * helps in separating the 2D, 3D RangeScans handling altogether, which in
		 * turn simplifies the overall procedure
		 *
		 * \sa updateState2D, updateState3D
		 */
		bool updateState(
				mrpt::obs::CActionCollectionPtr action,
				mrpt::obs::CSensoryFramePtr observations,
				mrpt::obs::CObservationPtr observation );
		/**\brief Specialized updateState method used solely when dealing with
		 * 2DRangeScan information.
		 * \sa updateState3D
		 */
		bool updateState2D(mrpt::obs::CObservation2DRangeScanPtr scan);
		/**\brief Specialized updateState method used solely when dealing with
		 * 3DRangeScan information.
		 * \sa updateState2D
		 */
		bool updateState3D(mrpt::obs::CObservation3DRangeScanPtr scan);

	protected:
		// protected functions
		//////////////////////////////////////////////////////////////
		/**\brief Specialized checkRegistrationCondtion method used solely when
		 * dealing with 2DRangeScan information
		 */
		bool checkRegistrationConditionLS(
				mrpt::obs::CObservation2DRangeScanPtr& last_laser_scan,
				mrpt::obs::CObservation2DRangeScanPtr& curr_laser_scan); 
		/**\brief Specialized checkRegistrationConditionLS method used solely when
		 * dealing with 3DRangeScan information
		 */
		bool checkRegistrationConditionLS(
				mrpt::obs::CObservation3DRangeScanPtr& last_laser_scan,
				mrpt::obs::CObservation3DRangeScanPtr& curr_laser_scan); 

		// protected members
		//////////////////////////////////////////////////////////////
>>>>>>> bef6004a

	/**\brief handy laser scans to use in the class methods
	 */
	/**\{ */
	/**\brief 2D LaserScan corresponding to the latest registered node in the
	 * graph */
	mrpt::obs::CObservation2DRangeScan::Ptr m_last_laser_scan2D;
	/**\brief Current LaserScan. Set during the new measurements acquisition in
	 * updateState method
	 */
	mrpt::obs::CObservation2DRangeScan::Ptr m_curr_laser_scan2D;

	mrpt::obs::CObservation3DRangeScan::Ptr m_last_laser_scan3D;
	mrpt::obs::CObservation3DRangeScan::Ptr m_curr_laser_scan3D;
	/**\} */

	/**\brief Odometry rigid-body transformation since the last accepted
	 * LaserScan.
	 *
	 * Decider can use it to smoothen the trajectory in the case of high noise
	 * in the laser measurements
	 */
	constraint_t m_latest_odometry_PDF;
	/**\brief pose_t estimation using only odometry information.
	 * \note Utilized only in observation-only rawlogs.
	 *
	 */
	pose_t m_curr_odometry_only_pose;
	/**\brief pose_t estimation using only odometry information.
	 * \note Utilized only in observation-only rawlogs.
	 *
	 * Resets next time an ICP edge/Odometry measurement is utilized for
	 * updating the estimated robot position.
	 */
	pose_t m_last_odometry_only_pose;
	/**\brief Keeps track of the last N measurements between the ICP edge and
	 * the corresponding odometry measurements.
	 *
	 * Use the last odometry rigid body transformation instead of the
	 * ICP edge if the mahalanobis distance between them is greater than this
	 * limit.
	 */
	TSlidingWindow m_mahal_distance_ICP_odom;

<<<<<<< HEAD
	// criteria for adding new a new node
	bool m_use_angle_difference_node_reg;
	bool m_use_distance_node_reg;

	/**How many times we used the ICP Edge instead of Odometry edge*/
	int m_times_used_ICP;
	/**How many times we used the Odometry Edge instead of the ICP edge */
	int m_times_used_odom;
=======
		/**How many times we used the ICP Edge instead of Odometry edge*/
		int m_times_used_ICP;
		/**How many times we used the Odometry Edge instead of the ICP edge */
		int m_times_used_odom;
>>>>>>> bef6004a
};
}
}
}  // end of namespaces

#include "CICPCriteriaNRD_impl.h"
#endif /* end of include guard: CICPCRITERIANRD_H */<|MERGE_RESOLUTION|>--- conflicted
+++ resolved
@@ -23,17 +23,11 @@
 #include <mrpt/slam/CICP.h>
 #include <mrpt/system/datetime.h>
 #include <mrpt/system/os.h>
-<<<<<<< HEAD
-=======
-#include <mrpt/system/threads.h>
-#include <mrpt/math/utils.h>
->>>>>>> bef6004a
 
 #include <mrpt/graphslam/interfaces/CIncrementalNodeRegistrationDecider.h>
 #include <mrpt/graphslam/misc/CRangeScanOps.h>
 #include <mrpt/graphslam/misc/TSlidingWindow.h>
 
-<<<<<<< HEAD
 #include <string>
 #include <math.h>
 
@@ -43,10 +37,6 @@
 {
 namespace deciders
 {
-=======
-namespace mrpt { namespace graphslam { namespace deciders {
-
->>>>>>> bef6004a
 /**\brief ICP-based Fixed Intervals Node Registration
  *
  * ## Description
@@ -84,18 +74,11 @@
  *
  * \ingroup mrpt_graphslam_grp
  */
-<<<<<<< HEAD
 template <class GRAPH_T>
 class CICPCriteriaNRD
 	: public virtual mrpt::graphslam::deciders::CNodeRegistrationDecider<
 		  GRAPH_T>,
 	  public mrpt::graphslam::deciders::CRangeScanOps<GRAPH_T>
-=======
-template<class GRAPH_T>
-class CICPCriteriaNRD:
-	public virtual mrpt::graphslam::deciders::CIncrementalNodeRegistrationDecider<GRAPH_T>,
-	public mrpt::graphslam::deciders::CRangeScanOps<GRAPH_T>
->>>>>>> bef6004a
 {
    public:
 	// Public functions
@@ -108,7 +91,6 @@
 	typedef typename GRAPH_T::constraint_t::type_value pose_t;
 	typedef typename GRAPH_T::global_pose_t global_pose_t;
 
-<<<<<<< HEAD
 	typedef mrpt::math::CMatrixFixedNumeric<double, constraint_t::state_length,
 											constraint_t::state_length>
 		InfMat;
@@ -122,22 +104,6 @@
 	typedef mrpt::graphslam::deciders::CNodeRegistrationDecider<GRAPH_T>
 		parent_t;
 	/**\}*/
-=======
-		typedef mrpt::math::CMatrixFixedNumeric<double,
-						constraint_t::state_length,
-						constraint_t::state_length> InfMat;
-		/**\brief Typedef for accessing methods of the RangeScanRegistrationDecider
-		 * parent class.
-		 */
-		typedef mrpt::graphslam::deciders::CRangeScanOps<GRAPH_T> range_ops_t;
-		typedef CICPCriteriaNRD<GRAPH_T> decider_t; /**< self type - Handy typedef */
-		/**\brief Node Registration Decider */
-		typedef mrpt::graphslam::deciders::CNodeRegistrationDecider<GRAPH_T> node_reg;
-		typedef mrpt::graphslam::deciders::CIncrementalNodeRegistrationDecider<GRAPH_T> incr_reg;
-		typedef incr_reg parent_t;
-
-		/**\}*/
->>>>>>> bef6004a
 
 	/**\brief Class constructor */
 	CICPCriteriaNRD();
@@ -148,7 +114,6 @@
 	void printParams() const;
 	void getDescriptiveReport(std::string* report_str) const;
 
-<<<<<<< HEAD
 	/**\brief Update the decider state using the latest dataset measurements.
 	 *
 	 * \note Depending on the observations at hand, update of the state is
@@ -218,50 +183,6 @@
 	// protected members
 	//////////////////////////////////////////////////////////////
 	bool m_is_using_3DScan;
-=======
-		/**\brief Update the decider state using the latest dataset measurements.
-		 *
-		 * \note Depending on the observations at hand, update of the state is
-		 * handled either by updateState2D, or by updateState3D methods. This
-		 * helps in separating the 2D, 3D RangeScans handling altogether, which in
-		 * turn simplifies the overall procedure
-		 *
-		 * \sa updateState2D, updateState3D
-		 */
-		bool updateState(
-				mrpt::obs::CActionCollectionPtr action,
-				mrpt::obs::CSensoryFramePtr observations,
-				mrpt::obs::CObservationPtr observation );
-		/**\brief Specialized updateState method used solely when dealing with
-		 * 2DRangeScan information.
-		 * \sa updateState3D
-		 */
-		bool updateState2D(mrpt::obs::CObservation2DRangeScanPtr scan);
-		/**\brief Specialized updateState method used solely when dealing with
-		 * 3DRangeScan information.
-		 * \sa updateState2D
-		 */
-		bool updateState3D(mrpt::obs::CObservation3DRangeScanPtr scan);
-
-	protected:
-		// protected functions
-		//////////////////////////////////////////////////////////////
-		/**\brief Specialized checkRegistrationCondtion method used solely when
-		 * dealing with 2DRangeScan information
-		 */
-		bool checkRegistrationConditionLS(
-				mrpt::obs::CObservation2DRangeScanPtr& last_laser_scan,
-				mrpt::obs::CObservation2DRangeScanPtr& curr_laser_scan); 
-		/**\brief Specialized checkRegistrationConditionLS method used solely when
-		 * dealing with 3DRangeScan information
-		 */
-		bool checkRegistrationConditionLS(
-				mrpt::obs::CObservation3DRangeScanPtr& last_laser_scan,
-				mrpt::obs::CObservation3DRangeScanPtr& curr_laser_scan); 
-
-		// protected members
-		//////////////////////////////////////////////////////////////
->>>>>>> bef6004a
 
 	/**\brief handy laser scans to use in the class methods
 	 */
@@ -306,7 +227,6 @@
 	 */
 	TSlidingWindow m_mahal_distance_ICP_odom;
 
-<<<<<<< HEAD
 	// criteria for adding new a new node
 	bool m_use_angle_difference_node_reg;
 	bool m_use_distance_node_reg;
@@ -315,12 +235,6 @@
 	int m_times_used_ICP;
 	/**How many times we used the Odometry Edge instead of the ICP edge */
 	int m_times_used_odom;
-=======
-		/**How many times we used the ICP Edge instead of Odometry edge*/
-		int m_times_used_ICP;
-		/**How many times we used the Odometry Edge instead of the ICP edge */
-		int m_times_used_odom;
->>>>>>> bef6004a
 };
 }
 }
