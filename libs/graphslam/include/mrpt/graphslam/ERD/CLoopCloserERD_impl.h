/* +------------------------------------------------------------------------+
   |                     Mobile Robot Programming Toolkit (MRPT)            |
   |                          http://www.mrpt.org/                          |
   |                                                                        |
   | Copyright (c) 2005-2017, Individual contributors, see AUTHORS file     |
   | See: http://www.mrpt.org/Authors - All rights reserved.                |
   | Released under BSD License. See details in http://www.mrpt.org/License |
   +------------------------------------------------------------------------+ */

#ifndef CLOOPCLOSERERD_IMPL_H
#define CLOOPCLOSERERD_IMPL_H

namespace mrpt
{
namespace graphslam
{
namespace deciders
{
// Ctors, Dtors
// //////////////////////////////////
template <class GRAPH_T>
CLoopCloserERD<GRAPH_T>::CLoopCloserERD()
	: m_visualize_curr_node_covariance(false),
	  m_curr_node_covariance_color(160, 160, 160, /*alpha = */ 255),
	  m_partitions_full_update(false),
	  m_is_first_time_node_reg(true),
	  m_dijkstra_node_count_thresh(3)
{
	this->initializeLoggers("CLoopCloserERD");
	MRPT_LOG_DEBUG_STREAM("Initialized class object");
}

template <class GRAPH_T>
CLoopCloserERD<GRAPH_T>::~CLoopCloserERD()
{
	using namespace mrpt::graphslam;

	// release memory of m_node_optimal_paths map.
	MRPT_LOG_DEBUG_STREAM("Releasing memory of m_node_optimal_paths map...");
	for (typename std::map<mrpt::utils::TNodeID, path_t*>::iterator it =
			 m_node_optimal_paths.begin();
		 it != m_node_optimal_paths.end(); ++it)
	{
		delete it->second;
	}
}

// Methods implementations
// //////////////////////////////////

template <class GRAPH_T>
bool CLoopCloserERD<GRAPH_T>::updateState(
	mrpt::obs::CActionCollection::Ptr action,
	mrpt::obs::CSensoryFrame::Ptr observations,
	mrpt::obs::CObservation::Ptr observation)
{
	MRPT_START;
	MRPT_UNUSED_PARAM(action);
	this->m_time_logger.enter("updateState");
	using namespace std;
	using namespace mrpt;
	using namespace mrpt::obs;
	using namespace mrpt::obs::utils;
	using namespace mrpt::opengl;
	using namespace mrpt::poses;
	using namespace mrpt::math;

	// Track the last recorded laser scan
	{
		CObservation2DRangeScan::Ptr scan =
			getObservation<CObservation2DRangeScan>(observations, observation);
<<<<<<< HEAD
		if (scan)
		{
			m_last_laser_scan2D = scan;
		}
	}

	if (!m_first_laser_scan)
	{
		m_first_laser_scan = m_last_laser_scan2D;
=======
		if (scan.present()) { this->m_last_laser_scan2D = scan; }
	}

	if (!m_first_laser_scan.present()) {
		m_first_laser_scan = this->m_last_laser_scan2D;
>>>>>>> bef6004a
	}

	// check possible prior node registration
	size_t num_registered =
		absDiff(this->m_last_total_num_nodes, this->m_graph->nodeCount());
	bool registered_new_node = num_registered > 0;

	if (registered_new_node)
	{
		MRPT_LOG_DEBUG_STREAM("New node has been registered in the graph!");
		registered_new_node = true;

		// either single node registration, or double node registration for the
		// first time only, unless we override this check.
		if (!this->m_override_registered_nodes_check)
		{
			if (!((num_registered == 1) ^
				  (num_registered == 2 && m_is_first_time_node_reg)))
			{
				MRPT_LOG_ERROR_STREAM(
					"Invalid number of registered nodes since last call to "
					"updateStates| "
					"Found \""
					<< num_registered << "\" new nodes.");
				THROW_EXCEPTION("Invalid number of registered nodes.");
			}
		}

		// first time call:
		// NRD should have registered *2* nodes; one for the root node and one
		// for
		// the first added constraint. Add the first measurement taken to the
		// root
		// and the second as usual
		if (m_is_first_time_node_reg)
		{
			MRPT_LOG_WARN_STREAM(
				"Assigning first laserScan to the graph root node.");
			this->m_nodes_to_laser_scans2D[this->m_graph->root] =
				m_first_laser_scan;
			m_is_first_time_node_reg = false;
		}

		// register the new node-laserScan pair
<<<<<<< HEAD
		this->m_nodes_to_laser_scans2D[this->m_graph->nodeCount() - 1] =
			m_last_laser_scan2D;

		if (m_laser_params.use_scan_matching)
		{
=======
		this->m_nodes_to_laser_scans2D[this->m_graph->nodeCount()-1] =
			this->m_last_laser_scan2D;

		if (m_use_scan_matching) {
>>>>>>> bef6004a
			// scan match with previous X nodes
			this->addScanMatchingEdges(this->m_graph->nodeCount() - 1);
		}

		// update partitioning scheme with the latest pose/measurement
<<<<<<< HEAD
		m_partitions_full_update =
			((this->m_graph->nodeCount() %
			  m_lc_params.full_partition_per_nodes) == 0 ||
			 this->m_just_inserted_lc)
				? true
				: false;

		this->updateMapPartitions(
			m_partitions_full_update,
			/* is_first_time_node_reg = */ num_registered == 2);
=======
		// UPDATE: This is not needed. Partitions aren't affected at all and also
		// this slows down execution considerably
		//m_partitions_full_update = (
				//(this->m_graph->nodeCount() %
				 //m_lc_params.full_partition_per_nodes) == 0 ||
				//this->m_just_inserted_lc) ?  true: false;

		this->updateMapPartitions(/*full_update = */ false,
				/* is_first_time_node_reg = */ num_registered == 2);
>>>>>>> bef6004a

		// check for loop closures
		partitions_t partitions_for_LC;
		this->checkPartitionsForLC(&partitions_for_LC);
		this->evaluatePartitionsForLC(partitions_for_LC);

		if (m_visualize_curr_node_covariance)
		{
			this->execDijkstraProjection();
		}

		this->m_last_total_num_nodes = this->m_graph->nodeCount();
	}

	this->m_time_logger.leave("updateState");
	return true;
	MRPT_END;
<<<<<<< HEAD
}

template <class GRAPH_T>
void CLoopCloserERD<GRAPH_T>::fetchNodeIDsForScanMatching(
	const mrpt::utils::TNodeID& curr_nodeID,
	std::set<mrpt::utils::TNodeID>* nodes_set)
{
	ASSERT_(nodes_set);

	// deal with the case that less than `prev_nodes_for_ICP` nodes have been
	// registered
	int fetched_nodeIDs = 0;
	for (int nodeID_i = static_cast<int>(curr_nodeID) - 1;
		 ((fetched_nodeIDs <= this->m_laser_params.prev_nodes_for_ICP) &&
		  (nodeID_i >= 0));  // <----- I *have* to use int (instead of unsigned)
		 // if I use this condition
		 --nodeID_i)
	{
		nodes_set->insert(nodeID_i);
		fetched_nodeIDs++;
	}
}  // end of fetchNodeIDsForScanMatching

template <class GRAPH_T>
void CLoopCloserERD<GRAPH_T>::addScanMatchingEdges(
	const mrpt::utils::TNodeID& curr_nodeID)
{
	MRPT_START;
	using namespace std;
	using namespace mrpt;
	using namespace mrpt::utils;
	using namespace mrpt::obs;
	using namespace mrpt::math;

	// get a list of nodes to check ICP against
	MRPT_LOG_DEBUG_STREAM("Adding ICP Constraints for nodeID: " << curr_nodeID);

	std::set<TNodeID> nodes_set;
	this->fetchNodeIDsForScanMatching(curr_nodeID, &nodes_set);

	// try adding ICP constraints with each node in the previous set
	for (std::set<TNodeID>::const_iterator node_it = nodes_set.begin();
		 node_it != nodes_set.end(); ++node_it)
	{
		constraint_t rel_edge;
		mrpt::slam::CICP::TReturnInfo icp_info;

		MRPT_LOG_DEBUG_STREAM(
			"Fetching laser scan for nodes: " << *node_it << "==> "
											  << curr_nodeID);

		bool found_edge =
			this->getICPEdge(*node_it, curr_nodeID, &rel_edge, &icp_info);
		if (!found_edge) continue;

		// keep track of the recorded goodness values
		// TODO - rethink on these condition.
		if (!isnan(icp_info.goodness) ||
			!approximatelyEqual(static_cast<double>(icp_info.goodness), 0.0))
		{
			m_laser_params.goodness_threshold_win.addNewMeasurement(
				icp_info.goodness);
		}
		double goodness_thresh =
			m_laser_params.goodness_threshold_win.getMedian() *
			m_consec_icp_constraint_factor;
		bool accept_goodness = icp_info.goodness > goodness_thresh;
		MRPT_LOG_DEBUG_STREAM(
			"Curr. Goodness: " << icp_info.goodness
							   << "|\t Threshold: " << goodness_thresh << " => "
							   << (accept_goodness ? "ACCEPT" : "REJECT"));

		// make sure that the suggested edge makes sense with regards to current
		// graph config - check against the current position difference
		bool accept_mahal_distance = this->mahalanobisDistanceOdometryToICPEdge(
			*node_it, curr_nodeID, rel_edge);

		// criterion for registering a new node
		if (accept_goodness && accept_mahal_distance)
		{
			this->registerNewEdge(*node_it, curr_nodeID, rel_edge);
		}
	}

	MRPT_END;
}  // end of addScanMatchingEdges
template <class GRAPH_T>
bool CLoopCloserERD<GRAPH_T>::getICPEdge(
	const mrpt::utils::TNodeID& from, const mrpt::utils::TNodeID& to,
	constraint_t* rel_edge, mrpt::slam::CICP::TReturnInfo* icp_info,
	const TGetICPEdgeAdParams* ad_params /*=NULL*/)
{
	MRPT_START;
	ASSERT_(rel_edge);
	this->m_time_logger.enter("getICPEdge");

	using namespace mrpt::obs;
	using namespace mrpt::utils;
	using namespace std;
	using namespace mrpt::graphslam::detail;

	// fetch the relevant laser scans and poses of the nodeIDs
	// If given in the additional params struct, use those values instead of
	// searching in the class std::map(s)
	CObservation2DRangeScan::Ptr from_scan, to_scan;
	global_pose_t from_pose;
	global_pose_t to_pose;

	MRPT_LOG_DEBUG_STREAM("****In getICPEdge method: ");
	if (ad_params)
	{
		MRPT_LOG_DEBUG_STREAM(
			"TGetICPEdgeAdParams:\n"
			<< ad_params->getAsString() << endl);
	}

	// from-node parameters
	const node_props_t* from_params =
		ad_params ? &ad_params->from_params : NULL;
	bool from_success = this->getPropsOfNodeID(
		from, &from_pose, from_scan, from_params);  // TODO
	// to-node parameters
	const node_props_t* to_params = ad_params ? &ad_params->to_params : NULL;
	bool to_success = this->getPropsOfNodeID(to, &to_pose, to_scan, to_params);

	if (!from_success || !to_success)
	{
		MRPT_LOG_DEBUG_STREAM(
			"Either node #"
			<< from << " or node #" << to
			<< " doesn't contain a valid LaserScan. Ignoring this...");
		return false;
	}

	// make use of initial node position difference for the ICP edge
	// from_node pose
	pose_t initial_estim;
	if (ad_params)
	{
		initial_estim = ad_params->init_estim;
	}
	else
	{
		initial_estim = to_pose - from_pose;
	}

	MRPT_LOG_DEBUG_STREAM(
		"from_pose: " << from_pose << "| to_pose: " << to_pose
					  << "| init_estim: " << initial_estim);

	range_ops_t::getICPEdge(
		*from_scan, *to_scan, rel_edge, &initial_estim, icp_info);
	MRPT_LOG_DEBUG_STREAM("*************");

	this->m_time_logger.leave("getICPEdge");
	return true;
	MRPT_END;
}  // end of getICPEdge

template <class GRAPH_T>
bool CLoopCloserERD<GRAPH_T>::fillNodePropsFromGroupParams(
	const mrpt::utils::TNodeID& nodeID,
	const std::map<mrpt::utils::TNodeID, node_props_t>& group_params,
	node_props_t* node_props)
{
	ASSERT_(node_props);

	// MRPT_LOG_DEBUG_STREAM(">>>>>>>>>>>>>>>>>>>>>>>>>>>>>>>>>>>>>>>>");
	// MRPT_LOG_DEBUG_STREAM("Running fillNodePropsFromGroupParams for nodeID
	// \""
	//<< nodeID << "\"");

	// Make sure that the given nodeID exists in the group_params
	typename std::map<mrpt::utils::TNodeID, node_props_t>::const_iterator
		search = group_params.find(nodeID);
	bool res = false;
	if (search == group_params.end())
	{
		// MRPT_LOG_DEBUG_STREAM("Operation failed.");
	}
	else
	{
		*node_props = search->second;
		res = true;
		// MRPT_LOG_DEBUG_STREAM("Properties filled: " <<
		// node_props->getAsString());
	}

	// MRPT_LOG_DEBUG_STREAM("<<<<<<<<<<<<<<<<<<<<<<<<<<<<<<<<<<<<<<<<");
	return res;
}

template <class GRAPH_T>
bool CLoopCloserERD<GRAPH_T>::getPropsOfNodeID(
	const mrpt::utils::TNodeID& nodeID, global_pose_t* pose,
	mrpt::obs::CObservation2DRangeScan::Ptr& scan,
	const node_props_t* node_props /*=NULL*/) const
{
	// make sure output instances are valid
	ASSERT_(pose);

	bool filled_pose = false;
	bool filled_scan = false;

	if (node_props)
	{
		// Pose
		if (node_props->pose != global_pose_t())
		{
			*pose = node_props->pose;
			filled_pose = true;
		}
		// LaserScan
		if (node_props->scan)
		{
			scan = node_props->scan;
			filled_scan = true;
		}
	}

	// TODO - What if the node_props->pose is indeed 0?
	ASSERTMSG_(
		!(filled_pose ^ filled_scan),
		format(
			"Either BOTH or NONE of the filled_pose, filled_scan should be set."
			"NodeID:  [%lu]",
			static_cast<unsigned long>(nodeID)));

	//
	// fill with class data if not yet available
	//
	if (!filled_pose)
	{
		// fill with class data if not yet available
		typename GRAPH_T::global_poses_t::const_iterator search =
			this->m_graph->nodes.find(nodeID);
		if (search != this->m_graph->nodes.end())
		{
			*pose = search->second;
			filled_pose = true;
		}
		else
		{
			MRPT_LOG_WARN_STREAM("pose not found for nodeID: " << nodeID);
		}
	}
	if (!filled_scan)
	{
		typename nodes_to_scans2D_t::const_iterator search =
			this->m_nodes_to_laser_scans2D.find(nodeID);
		if (search != this->m_nodes_to_laser_scans2D.end())
		{
			scan = search->second;
			filled_scan = true;
		}
	}

	return filled_pose && filled_scan;
}
=======
} // end of updateStates
>>>>>>> bef6004a

template <class GRAPH_T>
void CLoopCloserERD<GRAPH_T>::checkPartitionsForLC(
	partitions_t* partitions_for_LC)
{
	MRPT_START;
	this->m_time_logger.enter("LoopClosureEvaluation");

	using namespace std;
	using namespace mrpt;
	using namespace mrpt::utils;

	ASSERT_(partitions_for_LC);
	partitions_for_LC->clear();

	// keep track of the previous nodes list of every partition. If this is not
	// changed - do not mark it as potential for loop closure
	map<int, vector_uint>::iterator finder;
	// reset the previous list if full partitioning was issued
	if (m_partitions_full_update)
	{
		m_partitionID_to_prev_nodes_list.clear();
	}

	int partitionID = 0;
	// for every partition...
	for (partitions_t::const_iterator partitions_it = m_curr_partitions.begin();
		 partitions_it != m_curr_partitions.end();
		 ++partitions_it, ++partitionID)
	{
		// check whether the last registered node is in the currently traversed
		// partition - if not, ignore it.
		if (m_lc_params.LC_check_curr_partition_only)
		{
			bool curr_node_in_curr_partition =
				((find(
					 partitions_it->begin(), partitions_it->end(),
					 this->m_graph->nodeCount() - 1)) != partitions_it->end());
			if (!curr_node_in_curr_partition)
			{
				continue;
			}
		}

		// keep track of the previous nodes list
		finder = m_partitionID_to_prev_nodes_list.find(partitionID);
		if (finder == m_partitionID_to_prev_nodes_list.end())
		{
			// nodes list is not registered yet
			m_partitionID_to_prev_nodes_list.insert(
				make_pair(partitionID, *partitions_it));
		}
		else
		{
			if (*partitions_it == finder->second)
			{
				// MRPT_LOG_DEBUG_STREAM("Partition " << partitionID
				//<< " remained unchanged. ");
				continue;  // same list as before.. no need to check this...
			}
			else
			{  // list was changed  - update the previous nodes list
				// MRPT_LOG_DEBUG_STREAM("Partition " << partitionID << "
				// CHANGED. ");
				finder->second = *partitions_it;
			}
		}

		// investigate each partition
		int curr_node_index = 1;
		size_t prev_nodeID = *(partitions_it->begin());
		for (vector_uint::const_iterator it = partitions_it->begin() + 1;
			 it != partitions_it->end(); ++it, ++curr_node_index)
		{
			size_t curr_nodeID = *it;

			// are there consecutive nodes with large difference inside this
			// partition? Are these nodes enough to consider LC?
			if ((curr_nodeID - prev_nodeID) > m_lc_params.LC_min_nodeid_diff)
			{
				// there is at least one divergent node..

				int num_after_nodes = partitions_it->size() - curr_node_index;
				int num_before_nodes = partitions_it->size() - num_after_nodes;
				if (num_after_nodes >= m_lc_params.LC_min_remote_nodes &&
					num_before_nodes >= m_lc_params.LC_min_remote_nodes)
				{  // at least X LC nodes
					MRPT_LOG_WARN_STREAM(
						"Found potential loop closures:"
						<< endl
						<< "\tPartitionID: " << partitionID << endl
						<< "\tPartition: "
						<< getSTLContainerAsString(*partitions_it).c_str()
						<< endl
						<< "\t" << prev_nodeID << " ==> " << curr_nodeID << endl
						<< "\tNumber of LC nodes: " << num_after_nodes);
					partitions_for_LC->push_back(*partitions_it);
					break;  // no need to check the rest of the nodes in this
					// partition
				}
			}

			// update the previous node
			prev_nodeID = curr_nodeID;
		}
		this->logFmt(
			LVL_DEBUG, "Successfully checked partition: %d", partitionID);
	}

	this->m_time_logger.leave("LoopClosureEvaluation");
	MRPT_END;
}

template <class GRAPH_T>
void CLoopCloserERD<GRAPH_T>::evaluatePartitionsForLC(
	const partitions_t& partitions)
{
	MRPT_START;
	using namespace mrpt;
	using namespace mrpt::utils;
	using namespace mrpt::graphslam::detail;
	using namespace mrpt::math;
	using namespace std;
	this->m_time_logger.enter("LoopClosureEvaluation");

	if (partitions.size() == 0) return;

	this->logFmt(
		LVL_DEBUG, "Evaluating partitions for loop closures...\n%s\n",
		this->header_sep.c_str());

	// for each partition to be evaulated...
	for (partitions_t::const_iterator p_it = partitions.begin();
		 p_it != partitions.end(); ++p_it)
	{
		vector_uint partition(*p_it);

		// split the partition to groups
		vector_uint groupA, groupB;
		this->splitPartitionToGroups(
			partition, &groupA, &groupB,
			/*max_nodes_in_group=*/5);

		// generate hypotheses pool
		hypotsp_t hypots_pool;
		this->generateHypotsPool(groupA, groupB, &hypots_pool);

		// compute the pair-wise consistency matrix
		CMatrixDouble consist_matrix(hypots_pool.size(), hypots_pool.size());
		this->generatePWConsistenciesMatrix(
			groupA, groupB, hypots_pool, &consist_matrix);

		// evaluate resulting matrix - fill valid hypotheses
		hypotsp_t valid_hypots;
		this->evalPWConsistenciesMatrix(
			consist_matrix, hypots_pool, &valid_hypots);

		// registering the indicated/valid hypotheses
		if (valid_hypots.size())
		{
			MRPT_LOG_WARN_STREAM("Registering Hypotheses...");
			for (typename hypotsp_t::iterator it = valid_hypots.begin();
				 it != valid_hypots.end(); ++it)
			{
				this->registerHypothesis(**it);
			}
		}
		// delete all hypotheses - generated in the heap...
		MRPT_LOG_DEBUG_STREAM("Deleting the generated hypotheses pool...");
		for (typename hypotsp_t::iterator it = hypots_pool.begin();
			 it != hypots_pool.end(); ++it)
		{
			delete *it;
		}
	}  // for each partition

	MRPT_LOG_DEBUG_STREAM("\n" << this->header_sep);
	this->m_time_logger.leave("LoopClosureEvaluation");

	MRPT_END;
}

template <class GRAPH_T>
void CLoopCloserERD<GRAPH_T>::evalPWConsistenciesMatrix(
	const mrpt::math::CMatrixDouble& consist_matrix,
	const hypotsp_t& hypots_pool, hypotsp_t* valid_hypots)
{
	MRPT_START;
	using namespace std;
	using namespace mrpt::utils;
	using namespace mrpt::math;

	ASSERT_(valid_hypots);
	valid_hypots->clear();

	// evaluate the pair-wise consistency matrix
	// compute dominant eigenvector
	dynamic_vector<double> u;
	bool valid_lambda_ratio = this->computeDominantEigenVector(
		consist_matrix, &u,
		/*use_power_method=*/false);
	if (!valid_lambda_ratio) return;

	// cout << "Dominant eigenvector: " << u.transpose() << endl;

	// discretize the indicator vector - maximize the dot product of
	// w_unit .* u
	ASSERT_(u.size());
	dynamic_vector<double> w(u.size(), 0);  // discretized  indicator vector
	double dot_product = 0;
	for (int i = 0; i != w.size(); ++i)
	{
		// stream for debugging reasons
		stringstream ss;

		// make the necessary change and see if the dot product increases
		w(i) = 1;
		double potential_dot_product =
			((w.transpose() * u) / w.squaredNorm()).value();
		ss << mrpt::format(
			"current: %f | potential_dot_product: %f", dot_product,
			potential_dot_product);
		if (potential_dot_product > dot_product)
		{
			ss << " ==>  ACCEPT";
			dot_product = potential_dot_product;
		}
		else
		{
			ss << " ==>  REJECT";
			w(i) = 0;  // revert the change
		}
		ss << endl;
		// MRPT_LOG_DEBUG_STREAM(ss.str());
	}
	cout << "Outcome of discretization: " << w.transpose() << endl;
	// mrpt::system::pause();

	// Current hypothesis is to be registered.
	if (!w.isZero())
	{
		for (int wi = 0; wi != w.size(); ++wi)
		{
			if (w(wi) == 1)
			{
				// search through the potential hypotheses, find the one with
				// the
				// correct ID and register it.
				valid_hypots->push_back(this->findHypotByID(hypots_pool, wi));
			}
		}
	}
	// mrpt::system::pause();

	MRPT_END;
}

template <class GRAPH_T>
void CLoopCloserERD<GRAPH_T>::splitPartitionToGroups(
	vector_uint& partition, vector_uint* groupA, vector_uint* groupB,
	int max_nodes_in_group /*=5*/)
{
	MRPT_START;

	using namespace mrpt;
	using namespace mrpt::utils;
	using namespace mrpt::math;

	// assertions
	ASSERTMSG_(groupA, "Pointer to groupA is not valid");
	ASSERTMSG_(groupB, "Pointer to groupB is not valid");
	ASSERTMSG_(
		max_nodes_in_group == -1 || max_nodes_in_group > 0,
		format(
			"Value %d not permitted for max_nodes_in_group"
			"Either use a positive integer, "
			"or -1 for non-restrictive partition size",
			max_nodes_in_group));

	// find a large difference between successive nodeIDs - that's where the cut
	// is going to be
	TNodeID prev_nodeID = 0;
	size_t index_to_split = 1;
	for (vector_uint::const_iterator it = partition.begin() + 1;
		 it != partition.end(); ++it, ++index_to_split)
	{
		TNodeID curr_nodeID = *it;

		if ((curr_nodeID - prev_nodeID) > m_lc_params.LC_min_nodeid_diff)
		{
			break;
		}
		// update the last nodeID
		prev_nodeID = curr_nodeID;
	}
	ASSERT_(partition.size() > index_to_split);

	// Fill the groups
	*groupA =
		vector_uint(partition.begin(), partition.begin() + index_to_split);
	*groupB = vector_uint(partition.begin() + index_to_split, partition.end());
	// limit the number of nodes in each group
	if (max_nodes_in_group != -1)
	{
		// groupA
		if (groupA->size() > static_cast<size_t>(max_nodes_in_group))
		{
			*groupA = vector_uint(
				groupA->begin(), groupA->begin() + max_nodes_in_group);
		}
		// groupB
		if (groupB->size() > static_cast<size_t>(max_nodes_in_group))
		{
			*groupB =
				vector_uint(groupB->end() - max_nodes_in_group, groupB->end());
		}
	}

	// mrpt::system::pause();
	MRPT_END;
}

template <class GRAPH_T>
void CLoopCloserERD<GRAPH_T>::generateHypotsPool(
	const vector_uint& groupA, const vector_uint& groupB,
	hypotsp_t* generated_hypots,
	const TGenerateHypotsPoolAdParams* ad_params /*=NULL*/)
{
	MRPT_START;
	using namespace mrpt::utils;
	using namespace mrpt;
	using namespace std;

	ASSERTMSG_(
		generated_hypots,
		"generateHypotsPool: Given hypotsp_t pointer is invalid.");
	generated_hypots->clear();

	MRPT_LOG_DEBUG_STREAM("Generating hypotheses for groups: " << endl);
	MRPT_LOG_DEBUG_STREAM(
		"- groupA:\t" << getSTLContainerAsString(groupA)
					  << " - size: " << groupA.size() << endl);
	MRPT_LOG_DEBUG_STREAM(
		"- groupB:\t" << getSTLContainerAsString(groupB)
					  << " - size: " << groupB.size() << endl);

	// verify that the number of laserScans is the same as the number of poses
	// if
	// the TGenerateHyptsPoolAdParams is used
	// formulate into function and pass vector_uint and ad_params->group
	// TODO
	if (ad_params)
	{
		const typename TGenerateHypotsPoolAdParams::group_t& params =
			ad_params->groupA_params;
		if (params.size())
		{
			size_t nodes_count = groupA.size();

			// map should have same size
			ASSERTMSG_(
				nodes_count == params.size(),
				format(
					"Size mismatch between nodeIDs in group [%lu]"
					" and corresponding properties map [%lu]",
					nodes_count, params.size()));
		}
	}

	// use a hypothesis ID with which the consistency matrix will then be
	// formed
	int hypot_counter = 0;
	int invalid_hypots = 0;  // just for keeping track of them.
	{
		// iterate over all the nodes in both groups
		for (vector_uint::const_iterator  // B - from
			 b_it = groupB.begin();
			 b_it != groupB.end(); ++b_it)
		{
			for (vector_uint::const_iterator  // A - to
				 a_it = groupA.begin();
				 a_it != groupA.end(); ++a_it)
			{
				// by default hypotheses will direct bi => ai; If the hypothesis
				// is
				// traversed the opposite way, take the opposite of the
				// constraint
				hypot_t* hypot = new hypot_t;
				hypot->from = *b_it;
				hypot->to = *a_it;
				hypot->id = hypot_counter++;

				// [from] *b_it ====[edge]===> [to]  *a_it

				// Fetch and set the pose and LaserScan of from, to nodeIDs
				//
				// even if icp_ad_params NULL, it will be handled appropriately
				// by the
				// getICPEdge fun.
				// bool from_success, to_success;
				TGetICPEdgeAdParams* icp_ad_params = NULL;
				if (ad_params)
				{
					icp_ad_params = new TGetICPEdgeAdParams;
<<<<<<< HEAD
					// from_success = fillNodePropsFromGroupParams(
					fillNodePropsFromGroupParams(
						*b_it, ad_params->groupB_params,
						&icp_ad_params->from_params);
					// to_success = fillNodePropsFromGroupParams(
					fillNodePropsFromGroupParams(
						*a_it, ad_params->groupA_params,
						&icp_ad_params->to_params);

					// MRPT_LOG_DEBUG_STREAM(">>>>>>>>>>>>>>>>>>>>>>>>>>>>>>>>>>>>>>>>");
					// MRPT_LOG_DEBUG_STREAM("From nodeID (other): " << *b_it);
					// MRPT_LOG_DEBUG_STREAM("From params (other): "
					//<< icp_ad_params->from_params.getAsString());
					// MRPT_LOG_DEBUG_STREAM("from_success: " << (from_success?
					// "TRUE" : "FALSE"));
					// MRPT_LOG_DEBUG_STREAM("**********");
					// MRPT_LOG_DEBUG_STREAM("To nodeID (own)   : " << *a_it);
					// MRPT_LOG_DEBUG_STREAM("To params (own)   : "
					//<< icp_ad_params->to_params.getAsString());
					// MRPT_LOG_DEBUG_STREAM("to_success: " << (to_success?
					// "TRUE" : "FALSE"));
					// MRPT_LOG_DEBUG_STREAM("<<<<<<<<<<<<<<<<<<<<<<<<<<<<<<<<<<<<<<<<");
=======
					this->fillNodePropsFromGroupParams(
							*b_it, ad_params->groupB_params, &icp_ad_params->from_params);
					this->fillNodePropsFromGroupParams(
							*a_it, ad_params->groupA_params, &icp_ad_params->to_params);

					//MRPT_LOG_DEBUG_STREAM(">>>>>>>>>>>>>>>>>>>>>>>>>>>>>>>>>>>>>>>>");
					//MRPT_LOG_DEBUG_STREAM("From nodeID (other): " << *b_it);
					//MRPT_LOG_DEBUG_STREAM("From params (other): "
						//<< icp_ad_params->from_params.getAsString());
					//MRPT_LOG_DEBUG_STREAM("from_success: " << (from_success? "TRUE" : "FALSE"));
					//MRPT_LOG_DEBUG_STREAM("**********");
					//MRPT_LOG_DEBUG_STREAM("To nodeID (own)   : " << *a_it);
					//MRPT_LOG_DEBUG_STREAM("To params (own)   : "
						//<< icp_ad_params->to_params.getAsString());
					//MRPT_LOG_DEBUG_STREAM("to_success: " << (to_success? "TRUE" : "FALSE"));
					//MRPT_LOG_DEBUG_STREAM("<<<<<<<<<<<<<<<<<<<<<<<<<<<<<<<<<<<<<<<<");
>>>>>>> bef6004a
				}

				// fetch the ICP constraint bi => ai
				mrpt::slam::CICP::TReturnInfo icp_info;
				constraint_t edge;
				bool found_edge = this->getICPEdge(
					*b_it, *a_it, &edge, &icp_info, icp_ad_params);

				hypot->setEdge(edge);
				hypot->goodness =
					icp_info.goodness;  // goodness related to the edge

				// Check if invalid
				//
				// Goodness Threshold
				double goodness_thresh =
					this->m_goodness_threshold_win.getMedian() *
					m_lc_icp_constraint_factor;
				bool accept_goodness = icp_info.goodness > goodness_thresh;
				MRPT_LOG_DEBUG_STREAM(
					"generateHypotsPool:\nCurr. Goodness: "
					<< icp_info.goodness << "|\t Threshold: " << goodness_thresh
					<< " => " << (accept_goodness ? "ACCEPT" : "REJECT")
					<< endl);

				if (!found_edge || !accept_goodness)
				{
					hypot->is_valid = false;
					invalid_hypots++;
				}
				generated_hypots->push_back(hypot);
				MRPT_LOG_DEBUG_STREAM(hypot->getAsString());

				// delete pointer to getICPEdge additional parameters if they
				// were
				// initialized
				delete icp_ad_params;
			}
		}
		MRPT_LOG_DEBUG_STREAM(
			"Generated pool of hypotheses...\tsize = "
			<< generated_hypots->size()
			<< "\tinvalid hypotheses: " << invalid_hypots);
	}
	// mrpt::system::pause();

	MRPT_END;
}  // end of generateHypotsPool

template <class GRAPH_T>
bool CLoopCloserERD<GRAPH_T>::computeDominantEigenVector(
	const mrpt::math::CMatrixDouble& consist_matrix,
	mrpt::math::dynamic_vector<double>* eigvec, bool use_power_method /*=true*/)
{
	MRPT_START;
	using namespace mrpt;
	using namespace mrpt::utils;
	using namespace mrpt::math;
	using namespace std;
	ASSERT_(eigvec);

	this->m_time_logger.enter("DominantEigenvectorComputation");

	double lambda1, lambda2;  // eigenvalues to use
	bool is_valid_lambda_ratio = false;

	if (use_power_method)
	{
		THROW_EXCEPTION(
			"\nPower method for computing the first two "
			"eigenvectors/eigenvalues hasn't been implemented yet\n");
	}
	else
	{  // call to eigenVectors method
		CMatrixDouble eigvecs, eigvals;
		consist_matrix.eigenVectors(eigvecs, eigvals);

		// assert that the eivenvectors, eigenvalues, consistency matrix are of
		// the
		// same size
		ASSERTMSG_(
			eigvecs.size() == eigvals.size() &&
				consist_matrix.size() == eigvals.size(),
			mrpt::format(
				"Size of eigvecs \"%lu\","
				"eigvalues \"%lu\","
				"consist_matrix \"%lu\" don't match",
				static_cast<unsigned long>(eigvecs.size()),
				static_cast<unsigned long>(eigvals.size()),
				static_cast<unsigned long>(consist_matrix.size())));

		eigvecs.extractCol(eigvecs.getColCount() - 1, *eigvec);
		lambda1 = eigvals(eigvals.getRowCount() - 1, eigvals.getColCount() - 1);
		lambda2 = eigvals(eigvals.getRowCount() - 2, eigvals.getColCount() - 2);
	}

	// I don't care about the sign of the eigenvector element
	for (int i = 0; i != eigvec->size(); ++i)
	{
		(*eigvec)(i) = abs((*eigvec)(i));
	}

	// check the ratio of the two eigenvalues - reject hypotheses set if ratio
	// smaller than threshold
	if (approximatelyEqual(0.0, lambda2, /**limit = */ 0.00001))
	{
		MRPT_LOG_ERROR_STREAM(
			"Bad lambda2 value: "
			<< lambda2 << " => Skipping current evaluation." << endl);
		return false;
	}
	double curr_lambda_ratio = lambda1 / lambda2;
	MRPT_LOG_DEBUG_STREAM(
		"lambda1 = " << lambda1 << " | lambda2 = " << lambda2
					 << "| ratio = " << curr_lambda_ratio << endl);

	is_valid_lambda_ratio =
		(curr_lambda_ratio > m_lc_params.LC_eigenvalues_ratio_thresh);

	this->m_time_logger.leave("DominantEigenvectorComputation");
	return is_valid_lambda_ratio;

	MRPT_END;
}  // end of computeDominantEigenVector

template <class GRAPH_T>
void CLoopCloserERD<GRAPH_T>::generatePWConsistenciesMatrix(
	const vector_uint& groupA, const vector_uint& groupB,
	const hypotsp_t& hypots_pool, mrpt::math::CMatrixDouble* consist_matrix,
	const paths_t* groupA_opt_paths /*=NULL*/,
	const paths_t* groupB_opt_paths /*=NULL*/)
{
	MRPT_START;

	using namespace mrpt;
	using namespace mrpt::math;
	using namespace mrpt::utils;
	using namespace std;
	ASSERTMSG_(
		consist_matrix, "Invalid pointer to the Consistency matrix is given");
	ASSERTMSG_(
		static_cast<unsigned long>(consist_matrix->rows()) ==
				hypots_pool.size() &&
			static_cast<unsigned long>(consist_matrix->rows()) ==
				hypots_pool.size(),
		"Consistency matrix dimensions aren't equal to the hypotheses pool "
		"size");

	MRPT_LOG_DEBUG_STREAM(
		">>>>>>>>>>>>>>>>>>>>>>>>>>>>>>>>"
		<< endl
		<< "In generatePWConsistencyMatrix:\n"
		<< "\tgroupA: " << getSTLContainerAsString(groupA) << endl
		<< "\tgroupB: " << getSTLContainerAsString(groupB) << endl
		<< "\tHypots pool Size: " << hypots_pool.size());

	// b1
	for (vector_uint::const_iterator b1_it = groupB.begin();
		 b1_it != groupB.end(); ++b1_it)
	{
		TNodeID b1 = *b1_it;

		// b2
		for (vector_uint::const_iterator b2_it = b1_it + 1;
			 b2_it != groupB.end(); ++b2_it)
		{
			TNodeID b2 = *b2_it;

			// a1
			for (vector_uint::const_iterator a1_it = groupA.begin();
				 a1_it != groupA.end(); ++a1_it)
			{
				TNodeID a1 = *a1_it;
				hypot_t* hypot_b2_a1 =
					this->findHypotByEnds(hypots_pool, b2, a1);
				// MRPT_LOG_DEBUG_STREAM("hypot_b2_a1: " <<
				// hypot_b2_a1->getAsString());

				// a2
				for (vector_uint::const_iterator a2_it = a1_it + 1;
					 a2_it != groupA.end(); ++a2_it)
				{
					TNodeID a2 = *a2_it;
					hypot_t* hypot_b1_a2 =
						this->findHypotByEnds(hypots_pool, b1, a2);
					// MRPT_LOG_DEBUG_STREAM("hypot_b1_a2: " <<
					// hypot_b1_a2->getAsString());

					double consistency;

					// compute consistency element
					if (hypot_b2_a1->is_valid && hypot_b1_a2->is_valid)
					{
						// extract vector of hypotheses that connect the given
						// nodes,
						// instead of passing the whole hypothesis pool.
						hypotsp_t extracted_hypots;
						extracted_hypots.push_back(hypot_b2_a1);
						extracted_hypots.push_back(hypot_b1_a2);

						paths_t* curr_opt_paths = NULL;
						if (groupA_opt_paths || groupB_opt_paths)
						{  // fill curr_opt_paths
							curr_opt_paths = new paths_t();
						}

						// decide on additional optimal paths
						if (curr_opt_paths)
						{
							// groupA
							if (groupA_opt_paths)
							{  // a1 -> a2 optimal path
								const path_t* p = this->findPathByEnds(
									*groupA_opt_paths, a1, a2,
									/*throw_exc=*/true);
								curr_opt_paths->push_back(*p);
							}
							else
							{  // empty
								curr_opt_paths->push_back(path_t());
							}

							if (groupB_opt_paths)
							{  // b1 -> b2 optimal path
								const path_t* p = this->findPathByEnds(
									*groupB_opt_paths, b1, b2,
									/*throw_exc=*/true);
								curr_opt_paths->push_back(*p);
							}
							else
							{  // empty
								curr_opt_paths->push_back(path_t());
							}
						}

						consistency = this->generatePWConsistencyElement(
							a1, a2, b1, b2, extracted_hypots, curr_opt_paths);

						delete curr_opt_paths;
					}
					else
					{  //  null those that don't look good
						consistency = 0;
					}

					// MRPT_LOG_DEBUG_STREAM(
					//"Adding hypothesis consistency for nodeIDs: "
					//<< "[b1] " << b1 << ", [b2] -> " << b2
					//<< ", [a1] -> " << a1 << ", [a2] -> " << a2
					//<< " ==> " << consistency << endl);

					// fill the PW consistency matrix corresponding element -
					// symmetrical
					int id1 = hypot_b2_a1->id;
					int id2 = hypot_b1_a2->id;

					(*consist_matrix)(id1, id2) = consistency;
					(*consist_matrix)(id2, id1) = consistency;

					// MRPT_LOG_DEBUG_STREAM("id1 = " << id1 << "\t|"
					//<< "id2 = " << id2 << "\t|"
					//<< "consistency = " << consistency);
				}
			}
		}
	}

	// MRPT_LOG_WARN_STREAM("Consistency matrix:" << endl
	//<< this->header_sep << endl
	//<< *consist_matrix << endl);

	MRPT_END;
}  // end of generatePWConsistenciesMatrix

template <class GRAPH_T>
double CLoopCloserERD<GRAPH_T>::generatePWConsistencyElement(
	const mrpt::utils::TNodeID& a1, const mrpt::utils::TNodeID& a2,
	const mrpt::utils::TNodeID& b1, const mrpt::utils::TNodeID& b2,
	const hypotsp_t& hypots, const paths_t* opt_paths /*=NULL*/)
{
	MRPT_START;
	using namespace std;
	using namespace mrpt;
	using namespace mrpt::math;
	using namespace mrpt::utils;
	using namespace mrpt::graphslam;
	using namespace mrpt::graphslam::detail;

	// MRPT_LOG_DEBUG_STREAM("In generatePWConsistencyElement.\n"
	//<< "\t[" << a1 << ", " << a2 << "]\n"
	//<< "\t[" << b1 << ", " << b2 << "]");
	// MRPT_LOG_DEBUG_STREAM("a1->a2 optimal path:"
	//<< (opt_paths && !opt_paths->begin()->isEmpty()?
	// opt_paths->begin()->getAsString() :
	//"NONE"));
	// MRPT_LOG_DEBUG_STREAM("b1->b2 optimal path: "
	//<< (opt_paths && !opt_paths->rbegin()->isEmpty()?
	// opt_paths->rbegin()->getAsString() :
	//"NONE"));

	// standard size assertions
	ASSERT_(hypots.size() == 2);
	if (opt_paths)
	{
		ASSERT_(opt_paths->size() == 2);
	}

	//
	// get the Dijkstra links
	//
	// a1 ==> a2
	const path_t* path_a1_a2;
	if (!opt_paths || opt_paths->begin()->isEmpty())
	{
		MRPT_LOG_DEBUG_STREAM(
			"Running dijkstra [a1] " << a1 << " => [a2] " << a2);
		execDijkstraProjection(/*starting_node=*/a1, /*ending_node=*/a2);
		path_a1_a2 = this->queryOptimalPath(a2);
	}
	else
	{  // fetch the path from the opt_paths arg
		// TODO dubious practice
		path_a1_a2 = &(*opt_paths->begin());
	}
	ASSERT_(path_a1_a2);
	path_a1_a2->assertIsBetweenNodeIDs(/*start=*/a1, /*end*/ a2);

	// b1 ==> b2
	const path_t* path_b1_b2;
	if (!opt_paths || opt_paths->rend()->isEmpty())
	{
		MRPT_LOG_DEBUG_STREAM(
			"Running djkstra [b1] " << b1 << " => [b2] " << b2);
		execDijkstraProjection(/*starting_node=*/b1, /*ending_node=*/b2);
		path_b1_b2 = this->queryOptimalPath(b2);
	}
	else
	{  // fetch the path from the opt_paths arg
		path_b1_b2 = &(*opt_paths->rbegin());
	}
	ASSERT_(path_b1_b2);
	path_b1_b2->assertIsBetweenNodeIDs(/*start=*/b1, /*end*/ b2);
	// get the edges of the hypotheses
	// by default hypotheses are stored bi => ai
	//
	// Backwards edge: a2=>b1
	hypot_t* hypot_b1_a2 = this->findHypotByEnds(hypots, b1, a2);
	// forward edge b2=>a1
	hypot_t* hypot_b2_a1 = this->findHypotByEnds(hypots, b2, a1);

	// Composition of Poses
	// Order : a1 ==> a2 ==> b1 ==> b2 ==> a1
	constraint_t res_transform(path_a1_a2->curr_pose_pdf);
	res_transform += hypot_b1_a2->getInverseEdge();
	res_transform += path_b1_b2->curr_pose_pdf;
	res_transform += hypot_b2_a1->getEdge();

	MRPT_LOG_DEBUG_STREAM(
		"\n-----------Resulting Transformation----------- Hypots: #"
		<< hypot_b1_a2->id << ", #" << hypot_b2_a1->id << endl
		<< "a1 --> a2 => b1 --> b2 => a1: " << a1 << " --> " << a2 << " => "
		<< b1 << " --> " << b2 << " => " << a1 << endl
		<< res_transform << endl
		<< endl
		<< "DIJKSTRA: " << a1 << " --> " << a2 << ": "
		<< path_a1_a2->curr_pose_pdf << endl
		<< "DIJKSTRA: " << b1 << " --> " << b2 << ": "
		<< path_b1_b2->curr_pose_pdf << endl
		<< "hypot_b1_a2(inv):\n"
		<< hypot_b1_a2->getInverseEdge() << endl
		<< "hypot_b2_a1:\n"
		<< hypot_b2_a1->getEdge() << endl);

	// get the vector of the corresponding transformation - [x, y, phi] form
	dynamic_vector<double> T;
	res_transform.getMeanVal().getAsVector(T);

	// information matrix
	CMatrixDouble33 cov_mat;
	res_transform.getCovariance(cov_mat);

	// there has to be an error with the initial Olson formula - p.15.
	// There must be a minus in the exponent and the covariance matrix instead
	// of
	// the information matrix.
	double exponent = (-T.transpose() * cov_mat * T).value();
	double consistency_elem = exp(exponent);

	// cout << "T = " << endl << T << endl;
	// cout << "exponent = " << exponent << endl;
	// cout << "consistency_elem = " << consistency_elem << endl;
	// mrpt::system::pause();

	return consistency_elem;
	MRPT_END;
}  // end of generatePWConsistencyElement

template <class GRAPH_T>
const mrpt::graphslam::TUncertaintyPath<GRAPH_T>*
	CLoopCloserERD<GRAPH_T>::findPathByEnds(
		const paths_t& vec_paths, const mrpt::utils::TNodeID& src,
		const mrpt::utils::TNodeID& dst, bool throw_exc /*=true*/)
{
	using namespace mrpt;

	ASSERT_(vec_paths.size());
	const path_t* res = NULL;

	for (typename paths_t::const_iterator cit = vec_paths.begin();
		 cit != vec_paths.end(); ++cit)
	{
		if (cit->getSource() == src && cit->getDestination() == dst)
		{
			res = &(*cit);
			break;
		}
	}
	if (throw_exc && !res)
	{
		THROW_EXCEPTION(
			format(
				"Path for %lu => %lu is not found. Exiting...\n",
				static_cast<unsigned long>(src),
				static_cast<unsigned long>(dst)));
	}

	return res;
}

template <class GRAPH_T>
mrpt::graphs::detail::THypothesis<GRAPH_T>*
	CLoopCloserERD<GRAPH_T>::findHypotByEnds(
		const hypotsp_t& vec_hypots, const mrpt::utils::TNodeID& from,
		const mrpt::utils::TNodeID& to, bool throw_exc /*=true*/)
{
	using namespace mrpt::graphslam::detail;
	using namespace std;

	for (typename hypotsp_t::const_iterator v_cit = vec_hypots.begin();
		 v_cit != vec_hypots.end(); v_cit++)
	{
		if ((*v_cit)->hasEnds(from, to))
		{
			// cout << "findHypotByEnds: Found hypot " << from
			//<< " => " << to << " : " << (*v_cit)->getAsString() << endl;
			return *v_cit;
		}
	}

	// not found.
	if (throw_exc)
	{
		throw HypothesisNotFoundException(from, to);
	}
	else
	{
		return NULL;
	}
}  // end of findHypotByEnds

template <class GRAPH_T>
mrpt::graphs::detail::THypothesis<GRAPH_T>*
	CLoopCloserERD<GRAPH_T>::findHypotByID(
		const hypotsp_t& vec_hypots, const size_t& id, bool throw_exc /*=true*/)
{
	using namespace mrpt::graphslam::detail;

	for (typename hypotsp_t::const_iterator v_cit = vec_hypots.begin();
		 v_cit != vec_hypots.end(); v_cit++)
	{
		if ((*v_cit)->id == id)
		{
			return *v_cit;
		}
	}

	// not found.
	if (throw_exc)
	{
		throw HypothesisNotFoundException(id);
	}
	else
	{
		return NULL;
	}
}

template <class GRAPH_T>
void CLoopCloserERD<GRAPH_T>::execDijkstraProjection(
	mrpt::utils::TNodeID starting_node /*=0*/,
	mrpt::utils::TNodeID ending_node /*=INVALID_NODEID*/)
{
	MRPT_START;
	using namespace std;
	using namespace mrpt;
	using namespace mrpt::utils;
	using namespace mrpt::math;

	// for the full algorithm see
	// - Recognizing places using spectrally clustered local matches - E.Olson,
	// p.6

	this->m_time_logger.enter("Dijkstra Projection");
	const std::string dijkstra_end =
		"----------- Done with Dijkstra Projection... ----------";

	// ending_node is either INVALID_NODEID or one of the already registered
	// nodeIDs
	ASSERT_(
		ending_node == INVALID_NODEID ||
		(ending_node >= 0 && ending_node < this->m_graph->nodeCount()));
	ASSERTMSG_(
		starting_node != ending_node, "Starting and Ending nodes coincede");

	// debugging message
	stringstream ss_debug("");
	ss_debug << "Executing Dijkstra Projection: " << starting_node << " => ";
	if (ending_node == INVALID_NODEID)
	{
		ss_debug << "..." << endl;
	}
	else
	{
		ss_debug << ending_node << endl;
	}

	if (this->m_graph->nodeCount() < m_dijkstra_node_count_thresh)
	{
		return;
	}

	// keep track of the nodes that I have visited
	std::vector<bool> visited_nodes(this->m_graph->nodeCount(), false);
	m_node_optimal_paths.clear();

	// get the neighbors of each node
	std::map<TNodeID, std::set<TNodeID>> neighbors_of;
	this->m_graph->getAdjacencyMatrix(neighbors_of);

	// initialize a pool of TUncertaintyPaths - draw the minimum-uncertainty
	// path during
	// execution
	std::set<path_t*> pool_of_paths;
	// get the edge to each one of the neighboring nodes of the starting node
	std::set<TNodeID> starting_node_neighbors(neighbors_of.at(starting_node));
	for (std::set<TNodeID>::const_iterator n_it =
			 starting_node_neighbors.begin();
		 n_it != starting_node_neighbors.end(); ++n_it)
	{
		path_t* path_between_neighbors = new path_t();
		this->getMinUncertaintyPath(
			starting_node, *n_it, path_between_neighbors);

		pool_of_paths.insert(path_between_neighbors);
	}
	// just visited the first node
	visited_nodes.at(starting_node) = true;

	//// TODO Remove these - >>>>>>>>>>>>>>>>>>>>
	//// printing the pool for verification
	// cout << "Pool of Paths: " << endl;
	// for (typename std::set<path_t*>::const_iterator it =
	// pool_of_paths.begin();
	// it != pool_of_paths.end(); ++it) {
	// printSTLContainer((*it)->nodes_traversed);
	//}
	// cout << "------ Done with the starting node ... ------" << endl;
	// int iters = 0;
	//// TODO Remove these - <<<<<<<<<<<<<<<<<<<<< vvvUNCOMMENT BELOW AS WELLvvv

	while (true)
	{
		// if there is at least one false, exit loop
		for (std::vector<bool>::const_iterator it = visited_nodes.begin();
			 it != visited_nodes.end(); ++it)
		{
			if (!*it)
			{
				break;
			}
		}

		// if an ending nodeID has been specified, end the method when the path
		// to
		// it is found.
		if (ending_node != INVALID_NODEID)
		{
			if (visited_nodes.at(ending_node))
			{
				// MRPT_LOG_DEBUG_STREAM(dijkstra_end);
				this->m_time_logger.leave("Dijkstra Projection");
				return;
			}
		}

		path_t* optimal_path = this->popMinUncertaintyPath(&pool_of_paths);
		TNodeID dest = optimal_path->getDestination();

		//// TODO Remove these - >>>>>>>>>>>>>>>>>>>> ^^^UNCOMMENT ABOVE AS
		/// WELL^^^
		// cout << iters << " " << std::string(40, '>') << endl;
		// cout << "current path Destination: " << dest << endl;
		//// printing the pool for verification
		// cout << "Pool of Paths: " << endl;
		// for (typename std::set<path_t*>::const_iterator
		// it = pool_of_paths.begin();
		// it != pool_of_paths.end(); ++it) {
		// printSTLContainer((*it)->nodes_traversed);
		//}
		// cout << "Nodes visited: " << endl;
		// std::vector<int> tmp_vec;
		// for (int i = 0; i != visited_nodes.size(); ++i) {
		// tmp_vec.push_back(i);
		//}
		// printSTLContainer(tmp_vec); cout << endl; // indices of numbers
		// printSTLContainer(visited_nodes);         // actual flags
		// cout << std::string(40, '<') << " " << iters++ << endl;
		// mrpt::system::pause();
		//// TODO Remove these - <<<<<<<<<<<<<<<<<<<<<

		if (!visited_nodes.at(dest))
		{
			m_node_optimal_paths[dest] = optimal_path;
			visited_nodes.at(dest) = true;

			// for all the edges leaving this node .. compose the transforms
			// with the
			// current pool of paths.
			this->addToPaths(
				&pool_of_paths, *optimal_path, neighbors_of.at(dest));
		}
	}

	// MRPT_LOG_DEBUG_STREAM(dijkstra_end);
	this->m_time_logger.leave("Dijkstra Projection");
	MRPT_END;
}

template <class GRAPH_T>
void CLoopCloserERD<GRAPH_T>::addToPaths(
	std::set<path_t*>* pool_of_paths, const path_t& current_path,
	const std::set<mrpt::utils::TNodeID>& neighbors) const
{
	MRPT_START;
	using namespace mrpt::utils;
	using namespace std;
	using namespace mrpt::graphslam;

	TNodeID node_to_append_from = current_path.getDestination();

	// compose transforms for every neighbor of node_to_append_from *except*
	// for the link connecting node_to_append_from and the second to last node
	// in
	// the current_path
	TNodeID second_to_last_node = current_path.nodes_traversed.rbegin()[1];
	for (std::set<TNodeID>::const_iterator neigh_it = neighbors.begin();
		 neigh_it != neighbors.end(); ++neigh_it)
	{
		if (*neigh_it == second_to_last_node) continue;

		// get the path between node_to_append_from, *node_it
		path_t path_between_nodes;
		this->getMinUncertaintyPath(
			node_to_append_from, *neigh_it, &path_between_nodes);

		// format the path to append
		path_t* path_to_append = new path_t();
		*path_to_append = current_path;
		*path_to_append += path_between_nodes;

		pool_of_paths->insert(path_to_append);
	}

	MRPT_END;
}

template <class GRAPH_T>
typename mrpt::graphslam::TUncertaintyPath<GRAPH_T>* CLoopCloserERD<
	GRAPH_T>::queryOptimalPath(const mrpt::utils::TNodeID node) const
{
	using namespace std;

	path_t* path = NULL;
	typename std::map<mrpt::utils::TNodeID, path_t*>::const_iterator search;
	search = m_node_optimal_paths.find(node);
	if (search != m_node_optimal_paths.end())
	{
		path = search->second;
	}

	// MRPT_LOG_DEBUG_STREAM("Queried optimal path for nodeID: " << node
	//<< " ==> Path: " << (path? "Found" : "NOT Found"));
	return path;
}

template <class GRAPH_T>
void CLoopCloserERD<GRAPH_T>::getMinUncertaintyPath(
	const mrpt::utils::TNodeID from, const mrpt::utils::TNodeID to,
	path_t* path_between_nodes) const
{
	MRPT_START;
	using namespace mrpt::utils;
	using namespace mrpt::math;
	using namespace std;

	ASSERTMSG_(
		this->m_graph->edgeExists(from, to) ||
			this->m_graph->edgeExists(to, from),
		mrpt::format(
			"\nEdge between the provided nodeIDs"
			"(%lu <-> %lu) does not exist\n",
			from, to));
	ASSERT_(path_between_nodes);

	// cout << "getMinUncertaintyPath: " << from << " => " << to << endl;

	// don't add to the path_between_nodes, just fill it in afterwards
	path_between_nodes->clear();

	// iterate over all the edges, ignore the ones that are all 0s - find the
	// one that is with the lowest uncertainty
	double curr_determinant = 0;
	// forward edges from -> to
	std::pair<edges_citerator, edges_citerator> fwd_edges_pair =
		this->m_graph->getEdges(from, to);

	// cout << "Forward edges: " << endl;
	// for (edges_citerator e_it = fwd_edges_pair.first; e_it !=
	// fwd_edges_pair.second;
	//++e_it) {
	// cout << e_it->second << endl;
	//}

	for (edges_citerator edges_it = fwd_edges_pair.first;
		 edges_it != fwd_edges_pair.second; ++edges_it)
	{
		// operate on a temporary object instead of the real edge - otherwise
		// function is non-const
		constraint_t curr_edge;
		curr_edge.copyFrom(edges_it->second);

		// is it all 0s?
		CMatrixDouble33 inf_mat;
		curr_edge.getInformationMatrix(inf_mat);

		if (inf_mat == CMatrixDouble33() || isnan(inf_mat(0, 0)))
		{
			inf_mat.unit();
			curr_edge.cov_inv = inf_mat;
		}

		path_t curr_path(from);  // set the starting node
		curr_path.addToPath(to, curr_edge);

		// update the resulting path_between_nodes if its determinant is smaller
		// than the determinant of the current path_between_nodes
		if (curr_determinant < curr_path.getDeterminant())
		{
			curr_determinant = curr_path.getDeterminant();
			*path_between_nodes = curr_path;
		}
	}
	// backwards edges to -> from
	std::pair<edges_citerator, edges_citerator> bwd_edges_pair =
		this->m_graph->getEdges(to, from);

	// cout << "Backwards edges: " << endl;
	// for (edges_citerator e_it = bwd_edges_pair.first; e_it !=
	// bwd_edges_pair.second;
	//++e_it) {
	// cout << e_it->second << endl;
	//}

	for (edges_citerator edges_it = bwd_edges_pair.first;
		 edges_it != bwd_edges_pair.second; ++edges_it)
	{
		// operate on a temporary object instead of the real edge - otherwise
		// function is non-const
		constraint_t curr_edge;
		(edges_it->second).inverse(curr_edge);

		// is it all 0s?
		CMatrixDouble33 inf_mat;
		curr_edge.getInformationMatrix(inf_mat);

		if (inf_mat == CMatrixDouble33() || std::isnan(inf_mat(0, 0)))
		{
			inf_mat.unit();
			curr_edge.cov_inv = inf_mat;
		}

		path_t curr_path(from);  // set the starting node
		curr_path.addToPath(to, curr_edge);

		// update the resulting path_between_nodes if its determinant is smaller
		// than the determinant of the current path_between_nodes
		if (curr_determinant < curr_path.getDeterminant())
		{
			curr_determinant = curr_path.getDeterminant();
			*path_between_nodes = curr_path;
		}
	}

	MRPT_END;
}

template <class GRAPH_T>
TUncertaintyPath<GRAPH_T>* CLoopCloserERD<GRAPH_T>::popMinUncertaintyPath(
	typename std::set<path_t*>* pool_of_paths) const
{
	MRPT_START;
	using namespace std;

	// cout << "Determinants: ";
	path_t* optimal_path = NULL;
	double curr_determinant = 0;
	for (typename std::set<path_t*>::const_iterator it = pool_of_paths->begin();
		 it != pool_of_paths->end(); ++it)
	{
		// cout << (*it)->getDeterminant() << ", ";

		// keep the largest determinant - we are in INFORMATION form.
		if (curr_determinant < (*it)->getDeterminant())
		{
			curr_determinant = (*it)->getDeterminant();
			optimal_path = *it;
		}
	}

	ASSERT_(optimal_path);
	pool_of_paths->erase(optimal_path);  // erase it from the pool

	return optimal_path;
	MRPT_END;
}

<<<<<<< HEAD
template <class GRAPH_T>
bool CLoopCloserERD<GRAPH_T>::mahalanobisDistanceOdometryToICPEdge(
	const mrpt::utils::TNodeID& from, const mrpt::utils::TNodeID& to,
	const constraint_t& rel_edge)
{
	MRPT_START;

	using namespace std;
	using namespace mrpt::math;
	using namespace mrpt::utils;

	// mean difference
	pose_t initial_estim =
		this->m_graph->nodes.at(to) - this->m_graph->nodes.at(from);
	dynamic_vector<double> mean_diff;
	(rel_edge.getMeanVal() - initial_estim).getAsVector(mean_diff);

	// covariance matrix
	CMatrixDouble33 cov_mat;
	rel_edge.getCovariance(cov_mat);

	// mahalanobis distance computation
	double mahal_distance =
		mrpt::math::mahalanobisDistance2(mean_diff, cov_mat);
	bool mahal_distance_null = std::isnan(mahal_distance);
	if (!mahal_distance_null)
	{
		m_laser_params.mahal_distance_ICP_odom_win.addNewMeasurement(
			mahal_distance);
	}

	// double threshold = m_laser_params.mahal_distance_ICP_odom_win.getMean() +
	// 2*m_laser_params.mahal_distance_ICP_odom_win.getStdDev();
	double threshold =
		m_laser_params.mahal_distance_ICP_odom_win.getMedian() * 4;
	bool accept_edge =
		(threshold >= mahal_distance && !mahal_distance_null) ? true : false;

	// cout << "Suggested Edge: " << rel_edge.getMeanVal() << "|\tInitial
	// Estim.: " << initial_estim
	//<< "|\tMahalanobis Dist: " << mahal_distance << "|\tThresh.: " <<
	// threshold
	//<< " => " << (accept_edge? "ACCEPT": "REJECT") << endl;

	return accept_edge;
	MRPT_END;
}

template <class GRAPH_T>
void CLoopCloserERD<GRAPH_T>::registerHypothesis(const hypot_t& hypot)
{
	// MRPT_LOG_DEBUG_STREAM("Registering hypothesis: " <<
	// hypot.getAsString([>oneline=<] true));
=======
template<class GRAPH_T>
void CLoopCloserERD<GRAPH_T>::registerHypothesis(const hypot_t& hypot) {
	//MRPT_LOG_DEBUG_STREAM("Registering hypothesis: " <<
		//hypot.getAsString([>oneline=<] true));
>>>>>>> bef6004a
	this->registerNewEdge(hypot.from, hypot.to, hypot.getEdge());
}

template <class GRAPH_T>
void CLoopCloserERD<GRAPH_T>::registerNewEdge(
	const mrpt::utils::TNodeID& from, const mrpt::utils::TNodeID& to,
	const constraint_t& rel_edge)
{
	MRPT_START;
	using namespace mrpt::utils;
	using namespace mrpt::math;
	using namespace std;
	parent_t::registerNewEdge(from, to, rel_edge);

	this->m_edge_types_to_nums["ICP2D"]++;
	//  keep track of the registered edges...
<<<<<<< HEAD
	if (absDiff(to, from) > m_lc_params.LC_min_nodeid_diff)
	{
		m_edge_types_to_nums["LC"]++;
=======
	if (absDiff(to, from) > m_lc_params.LC_min_nodeid_diff)  {
		this->m_edge_types_to_nums["LC"]++;
>>>>>>> bef6004a
		this->m_just_inserted_lc = true;
		this->logFmt(LVL_INFO, "\tLoop Closure edge!");
	}
	else
	{
		this->m_just_inserted_lc = false;
	}
	MRPT_END;
}

<<<<<<< HEAD
template <class GRAPH_T>
void CLoopCloserERD<GRAPH_T>::setWindowManagerPtr(
	mrpt::graphslam::CWindowManager* win_manager)
{
	// call parent_t class method
	parent_t::setWindowManagerPtr(win_manager);

	using namespace mrpt::utils;

	// may still be null..
	if (this->m_win_manager)
	{
		if (this->m_win_observer)
		{
			this->m_win_observer->registerKeystroke(
				m_laser_params.keystroke_laser_scans,
				"Toggle LaserScans Visualization");
			this->m_win_observer->registerKeystroke(
				m_lc_params.keystroke_map_partitions,
				"Toggle Map Partitions Visualization");
		}

		this->logFmt(
			LVL_DEBUG,
			"Fetched the window manager, window observer  successfully.");
	}
}
template <class GRAPH_T>
=======
template<class GRAPH_T>
>>>>>>> bef6004a
void CLoopCloserERD<GRAPH_T>::notifyOfWindowEvents(
	const std::map<std::string, bool>& events_occurred)
{
	MRPT_START;
	parent_t::notifyOfWindowEvents(events_occurred);

<<<<<<< HEAD
	// laser scans
	if (events_occurred.at(m_laser_params.keystroke_laser_scans))
	{
		this->toggleLaserScansVisualization();
	}
=======
>>>>>>> bef6004a
	// map partitions
	if (events_occurred.at(m_lc_params.keystroke_map_partitions))
	{
		this->toggleMapPartitionsVisualization();
	}

	MRPT_END;
}

template <class GRAPH_T>
void CLoopCloserERD<GRAPH_T>::initMapPartitionsVisualization()
{
	using namespace mrpt;
	using namespace mrpt::gui;
	using namespace mrpt::math;
	using namespace mrpt::opengl;

	// textmessage - display the number of partitions
	if (!m_lc_params.LC_check_curr_partition_only)
	{
		this->m_win_manager->assignTextMessageParameters(
			/* offset_y*	= */ &m_lc_params.offset_y_map_partitions,
			/* text_index* = */ &m_lc_params.text_index_map_partitions);
	}

	// just add an empty CSetOfObjects in the scene - going to populate it later
	CSetOfObjects::Ptr map_partitions_obj = std::make_shared<CSetOfObjects>();
	map_partitions_obj->setName("map_partitions");

	COpenGLScene::Ptr& scene = this->m_win->get3DSceneAndLock();
	scene->insert(map_partitions_obj);
	this->m_win->unlockAccess3DScene();
	this->m_win->forceRepaint();
}

template <class GRAPH_T>
void CLoopCloserERD<GRAPH_T>::updateMapPartitionsVisualization()
{
	using namespace mrpt;
	using namespace mrpt::gui;
	using namespace mrpt::math;
	using namespace mrpt::opengl;
	using namespace mrpt::poses;

	// textmessage
	// ////////////////////////////////////////////////////////////
	if (!m_lc_params.LC_check_curr_partition_only)
	{
		std::stringstream title;
		title << "# Partitions: " << m_curr_partitions.size();
		this->m_win_manager->addTextMessage(
			5, -m_lc_params.offset_y_map_partitions, title.str(),
			mrpt::utils::TColorf(m_lc_params.balloon_std_color),
			/* unique_index = */ m_lc_params.text_index_map_partitions);
	}

	// update the partitioning visualization
	// ////////////////////////////////////////////////////////////
	COpenGLScene::Ptr& scene = this->m_win->get3DSceneAndLock();

	// fetch the partitions CSetOfObjects
	CSetOfObjects::Ptr map_partitions_obj;
	{
		CRenderizable::Ptr obj = scene->getByName("map_partitions");
		// do not check for null ptr - must be properly created in the init*
		// method
		map_partitions_obj = std::dynamic_pointer_cast<CSetOfObjects>(obj);
	}

	int partitionID = 0;
	bool partition_contains_last_node = false;
	bool found_last_node =
		false;  // last node must exist in one partition at all cost TODO
	MRPT_LOG_DEBUG_STREAM(
		"Searching for the partition of the last nodeID: "
		<< (this->m_graph->nodeCount() - 1));

	for (partitions_t::const_iterator p_it = m_curr_partitions.begin();
		 p_it != m_curr_partitions.end(); ++p_it, ++partitionID)
	{
		// MRPT_LOG_DEBUG_STREAM("Working on Partition #" << partitionID);
		vector_uint nodes_list = *p_it;

		// finding the partition in which the last node is in
		if (std::find(
				nodes_list.begin(), nodes_list.end(),
				this->m_graph->nodeCount() - 1) != nodes_list.end())
		{
			partition_contains_last_node = true;

			found_last_node = true;
		}
		else
		{
			partition_contains_last_node = false;
		}

		// fetch the current partition object if it exists - create otherwise
		std::string partition_obj_name =
			mrpt::format("partition_%d", partitionID);
		std::string balloon_obj_name = mrpt::format("#%d", partitionID);

		CRenderizable::Ptr obj =
			map_partitions_obj->getByName(partition_obj_name);
		CSetOfObjects::Ptr curr_partition_obj;
		if (obj)
		{
			// MRPT_LOG_DEBUG_STREAM(
			//"\tFetching CSetOfObjects partition object for partition #" <<
			// partitionID);
			curr_partition_obj = std::dynamic_pointer_cast<CSetOfObjects>(obj);
			if (m_lc_params.LC_check_curr_partition_only)
			{  // make all but the last partition invisible
				curr_partition_obj->setVisibility(partition_contains_last_node);
			}
		}
		else
		{
			MRPT_LOG_DEBUG_STREAM(
				"\tCreating a new CSetOfObjects partition object for partition "
				"#"
				<< partitionID);
			curr_partition_obj = std::make_shared<CSetOfObjects>();
			curr_partition_obj->setName(partition_obj_name);
			if (m_lc_params.LC_check_curr_partition_only)
			{
				// make all but the last partition invisible
				curr_partition_obj->setVisibility(partition_contains_last_node);
			}

			// MRPT_LOG_DEBUG_STREAM("\t\tCreating a new CSphere balloon
			// object");
			CSphere::Ptr balloon_obj = std::make_shared<CSphere>();
			balloon_obj->setName(balloon_obj_name);
			balloon_obj->setRadius(m_lc_params.balloon_radius);
			balloon_obj->setColor_u8(m_lc_params.balloon_std_color);
			balloon_obj->enableShowName();

			curr_partition_obj->insert(balloon_obj);

			// set of lines connecting the graph nodes to the balloon
			// MRPT_LOG_DEBUG_STREAM(
			//"\t\tCreating set of lines that will connect to the Balloon");
			CSetOfLines::Ptr connecting_lines_obj =
				std::make_shared<CSetOfLines>();
			connecting_lines_obj->setName("connecting_lines");
			connecting_lines_obj->setColor_u8(
				m_lc_params.connecting_lines_color);
			connecting_lines_obj->setLineWidth(0.1f);

			curr_partition_obj->insert(connecting_lines_obj);

			// add the created CSetOfObjects to the total CSetOfObjects
			// responsible
			// for the map partitioning
			map_partitions_obj->insert(curr_partition_obj);
			// MRPT_LOG_DEBUG_STREAM("\tInserted new CSetOfObjects
			// successfully");
		}
		// up to now the CSetOfObjects exists and the balloon inside it as
		// well..

		std::pair<double, double> centroid_coords;
		this->computeCentroidOfNodesVector(nodes_list, &centroid_coords);

		TPoint3D balloon_location(
			centroid_coords.first, centroid_coords.second,
			m_lc_params.balloon_elevation);

		// MRPT_LOG_DEBUG_STREAM("\tUpdating the balloon position");
		// set the balloon properties
		CSphere::Ptr balloon_obj;
		{
			// place the partitions baloon at the centroid elevated by a fixed Z
			// value
			CRenderizable::Ptr obj =
				curr_partition_obj->getByName(balloon_obj_name);
			balloon_obj = std::dynamic_pointer_cast<CSphere>(obj);
			balloon_obj->setLocation(balloon_location);
			if (partition_contains_last_node)
				balloon_obj->setColor_u8(m_lc_params.balloon_curr_color);
			else
				balloon_obj->setColor_u8(m_lc_params.balloon_std_color);
		}

		// MRPT_LOG_DEBUG_STREAM("\tUpdating the lines connecting nodes to
		// balloon");
		// set the lines connecting the nodes of the partition to the partition
		// balloon - set it from scratch all the times since the node positions
		// tend to change according to the dijkstra position estimation
		CSetOfLines::Ptr connecting_lines_obj;
		{
			// place the partitions baloon at the centroid elevated by a fixed Z
			// value
			CRenderizable::Ptr obj =
				curr_partition_obj->getByName("connecting_lines");
			connecting_lines_obj = std::dynamic_pointer_cast<CSetOfLines>(obj);

			connecting_lines_obj->clear();

			for (vector_uint::const_iterator it = nodes_list.begin();
				 it != nodes_list.end(); ++it)
			{
				CPose3D curr_pose(this->m_graph->nodes.at(*it));
				TPoint3D curr_node_location(curr_pose);

				TSegment3D connecting_line(
					curr_node_location, balloon_location);
				connecting_lines_obj->appendLine(connecting_line);
			}
		}
		// MRPT_LOG_DEBUG_STREAM("Done working on partition #" << partitionID);
	}

	if (!found_last_node)
	{
		MRPT_LOG_ERROR_STREAM(
			"Last inserted nodeID was not found in any partition.");
		ASSERT_(found_last_node);
	}

	// remove outdated partitions
	// these occur when more partitions existed during the previous
	// visualization
	// update, thus the partitions with higher ID than the maximum partitionID
	// would otherwise remain in the visual as zombie partitions
	size_t prev_size = m_last_partitions.size();
	size_t curr_size = m_curr_partitions.size();
	if (curr_size < prev_size)
	{
		MRPT_LOG_DEBUG_STREAM("Removing outdated partitions in visual");
		for (size_t partitionID = curr_size; partitionID != prev_size;
			 ++partitionID)
		{
			MRPT_LOG_DEBUG_STREAM("\tRemoving partition " << partitionID);
			std::string partition_obj_name = mrpt::format(
				"partition_%lu", static_cast<unsigned long>(partitionID));

			CRenderizable::Ptr obj =
				map_partitions_obj->getByName(partition_obj_name);
			if (!obj)
			{
				MRPT_LOG_ERROR_STREAM(
					"Partition : " << partition_obj_name << " was not found.");
				ASSERT_(!obj);
			}
			map_partitions_obj->removeObject(obj);
		}
	}
	MRPT_LOG_DEBUG_STREAM("Done working on the partitions visualization.");

	this->m_win->unlockAccess3DScene();
	this->m_win->forceRepaint();
}  // end of updateMapPartitionsVisualization

template <class GRAPH_T>
void CLoopCloserERD<GRAPH_T>::toggleMapPartitionsVisualization()
{
	MRPT_START;
	ASSERTMSG_(this->m_win, "No CDisplayWindow3D* was provided");
	ASSERTMSG_(this->m_win_manager, "No CWindowManager* was provided");
	using namespace mrpt::utils;
	using namespace mrpt::opengl;

	this->logFmt(LVL_INFO, "Toggling map partitions  visualization...");
	mrpt::opengl::COpenGLScene::Ptr scene = this->m_win->get3DSceneAndLock();

	if (m_lc_params.visualize_map_partitions)
	{
		mrpt::opengl::CRenderizable::Ptr obj =
			scene->getByName("map_partitions");
		obj->setVisibility(!obj->isVisible());
	}
	else
	{
		this->dumpVisibilityErrorMsg("visualize_map_partitions");
	}

	this->m_win->unlockAccess3DScene();
	this->m_win->forceRepaint();

	MRPT_END;
}  // end of toggleMapPartitionsVisualization

template <class GRAPH_T>
void CLoopCloserERD<GRAPH_T>::computeCentroidOfNodesVector(
	const vector_uint& nodes_list,
	std::pair<double, double>* centroid_coords) const
{
	MRPT_START;

	// get the poses and find the centroid so that we can place the baloon over
	// and at their center
	double centroid_x = 0;
	double centroid_y = 0;
	for (vector_uint::const_iterator node_it = nodes_list.begin();
		 node_it != nodes_list.end(); ++node_it)
	{
		pose_t curr_node_pos = this->m_graph->nodes.at(*node_it);
		centroid_x += curr_node_pos.x();
		centroid_y += curr_node_pos.y();
	}

	// normalize by the size - assign to the given pair
	centroid_coords->first =
		centroid_x / static_cast<double>(nodes_list.size());
	centroid_coords->second =
		centroid_y / static_cast<double>(nodes_list.size());

	MRPT_END;
}  // end of computeCentroidOfNodesVector

<<<<<<< HEAD
template <class GRAPH_T>
void CLoopCloserERD<GRAPH_T>::initLaserScansVisualization()
{
	MRPT_START;

	// laser scan visualization
	if (m_laser_params.visualize_laser_scans)
	{
		mrpt::opengl::COpenGLScene::Ptr scene =
			this->m_win->get3DSceneAndLock();

		mrpt::opengl::CPlanarLaserScan::Ptr laser_scan_viz =
			std::make_shared<mrpt::opengl::CPlanarLaserScan>();
		laser_scan_viz->enablePoints(true);
		laser_scan_viz->enableLine(true);
		laser_scan_viz->enableSurface(true);
		laser_scan_viz->setSurfaceColor(
			m_laser_params.laser_scans_color.R,
			m_laser_params.laser_scans_color.G,
			m_laser_params.laser_scans_color.B,
			m_laser_params.laser_scans_color.A);

		laser_scan_viz->setName("laser_scan_viz");

		scene->insert(laser_scan_viz);
		this->m_win->unlockAccess3DScene();
		this->m_win->forceRepaint();
	}

	MRPT_END;
}

template <class GRAPH_T>
void CLoopCloserERD<GRAPH_T>::updateLaserScansVisualization()
{
	MRPT_START;

	// update laser scan visual
	if (m_laser_params.visualize_laser_scans && m_last_laser_scan2D)
	{
		mrpt::opengl::COpenGLScene::Ptr scene =
			this->m_win->get3DSceneAndLock();

		mrpt::opengl::CRenderizable::Ptr obj =
			scene->getByName("laser_scan_viz");
		mrpt::opengl::CPlanarLaserScan::Ptr laser_scan_viz =
			std::dynamic_pointer_cast<mrpt::opengl::CPlanarLaserScan>(obj);
		ASSERT_(laser_scan_viz);
		laser_scan_viz->setScan(*m_last_laser_scan2D);

		// set the pose of the laser scan
		typename GRAPH_T::global_poses_t::const_iterator search =
			this->m_graph->nodes.find(this->m_graph->nodeCount() - 1);
		if (search != this->m_graph->nodes.end())
		{
			laser_scan_viz->setPose(search->second);
			// put the laser scan underneath the graph, so that you can still
			// visualize the loop closures with the nodes ahead
			laser_scan_viz->setPose(
				mrpt::poses::CPose3D(
					laser_scan_viz->getPoseX(), laser_scan_viz->getPoseY(),
					-0.15, mrpt::utils::DEG2RAD(laser_scan_viz->getPoseYaw()),
					mrpt::utils::DEG2RAD(laser_scan_viz->getPosePitch()),
					mrpt::utils::DEG2RAD(laser_scan_viz->getPoseRoll())));
		}

		this->m_win->unlockAccess3DScene();
		this->m_win->forceRepaint();
	}

	MRPT_END;
}

template <class GRAPH_T>
void CLoopCloserERD<GRAPH_T>::toggleLaserScansVisualization()
{
	MRPT_START;
	ASSERTMSG_(this->m_win, "No CDisplayWindow3D* was provided");
	ASSERTMSG_(this->m_win_manager, "No CWindowManager* was provided");
	using namespace mrpt::utils;

	this->logFmt(LVL_INFO, "Toggling LaserScans visualization...");

	mrpt::opengl::COpenGLScene::Ptr scene = this->m_win->get3DSceneAndLock();

	if (m_laser_params.visualize_laser_scans)
	{
		mrpt::opengl::CRenderizable::Ptr obj =
			scene->getByName("laser_scan_viz");
		obj->setVisibility(!obj->isVisible());
	}
	else
	{
		this->dumpVisibilityErrorMsg("visualize_laser_scans");
	}

	this->m_win->unlockAccess3DScene();
	this->m_win->forceRepaint();

	MRPT_END;
}

template <class GRAPH_T>
void CLoopCloserERD<GRAPH_T>::getEdgesStats(
	std::map<std::string, int>* edge_types_to_num) const
{
	MRPT_START;
	*edge_types_to_num = m_edge_types_to_nums;
	MRPT_END;
}

template <class GRAPH_T>
void CLoopCloserERD<GRAPH_T>::initializeVisuals()
{
	MRPT_START;
	parent_t::initializeVisuals();
	// MRPT_LOG_DEBUG_STREAM("Initializing visuals");
	this->m_time_logger.enter("Visuals");

	ASSERTMSG_(
		m_laser_params.has_read_config,
		"Configuration parameters aren't loaded yet");
	if (m_laser_params.visualize_laser_scans)
	{
		this->initLaserScansVisualization();
	}
	if (m_lc_params.visualize_map_partitions)
	{
=======
template<class GRAPH_T>
void CLoopCloserERD<GRAPH_T>::initializeVisuals() {
	MRPT_START;
	parent_t::initializeVisuals();
	this->m_time_logger.enter("ERD::Visuals");

	if (m_lc_params.visualize_map_partitions) {
>>>>>>> bef6004a
		this->initMapPartitionsVisualization();
	}

	if (m_visualize_curr_node_covariance)
	{
		this->initCurrCovarianceVisualization();
	}

	// keystrokes
	this->m_win_observer->registerKeystroke(
			m_lc_params.keystroke_map_partitions,
			"Toggle Map Partitions Visualization");

	this->m_time_logger.leave("ERD::Visuals");
	MRPT_END;
}
template <class GRAPH_T>
void CLoopCloserERD<GRAPH_T>::updateVisuals()
{
	MRPT_START;
	parent_t::updateVisuals();
<<<<<<< HEAD
	// MRPT_LOG_DEBUG_STREAM("Updating visuals");
	this->m_time_logger.enter("Visuals");

	if (m_laser_params.visualize_laser_scans)
	{
		this->updateLaserScansVisualization();
	}
	if (m_lc_params.visualize_map_partitions)
	{
=======
	//MRPT_LOG_DEBUG_STREAM("Updating visuals");
	this->m_time_logger.enter("ERD::Visuals");

	if (m_lc_params.visualize_map_partitions) {
>>>>>>> bef6004a
		this->updateMapPartitionsVisualization();
	}
	if (m_visualize_curr_node_covariance)
	{
		this->updateCurrCovarianceVisualization();
	}

	this->m_time_logger.leave("ERD::Visuals");
	MRPT_END;
}

template <class GRAPH_T>
void CLoopCloserERD<GRAPH_T>::initCurrCovarianceVisualization()
{
	MRPT_START;
	using namespace std;
	using namespace mrpt::opengl;

	// text message for covariance ellipsis
	this->m_win_manager->assignTextMessageParameters(
		/* offset_y*	= */ &m_offset_y_curr_node_covariance,
		/* text_index* = */ &m_text_index_curr_node_covariance);

	std::string title("Position uncertainty");
	this->m_win_manager->addTextMessage(
		5, -m_offset_y_curr_node_covariance, title,
		mrpt::utils::TColorf(m_curr_node_covariance_color),
		/* unique_index = */ m_text_index_curr_node_covariance);

	// covariance ellipsis
	CEllipsoid::Ptr cov_ellipsis_obj = std::make_shared<CEllipsoid>();
	cov_ellipsis_obj->setName("cov_ellipsis_obj");
	cov_ellipsis_obj->setColor_u8(m_curr_node_covariance_color);
	cov_ellipsis_obj->setLocation(0, 0, 0);
	// cov_ellipsis_obj->setQuantiles(2.0);

	mrpt::opengl::COpenGLScene::Ptr scene = this->m_win->get3DSceneAndLock();
	scene->insert(cov_ellipsis_obj);
	this->m_win->unlockAccess3DScene();
	this->m_win->forceRepaint();

	MRPT_END;
}

template <class GRAPH_T>
void CLoopCloserERD<GRAPH_T>::updateCurrCovarianceVisualization()
{
	MRPT_START;
	using namespace std;
	using namespace mrpt::math;
	using namespace mrpt::opengl;
	using namespace mrpt::gui;
	using namespace mrpt::utils;

	// get the optimal path to the current node
	mrpt::utils::TNodeID curr_node = this->m_graph->nodeCount() - 1;
	path_t* path = queryOptimalPath(curr_node);
	if (!path) return;

	ASSERT_(path);
	CMatrixDouble33 mat;
	path->curr_pose_pdf.getCovariance(mat);
	pose_t curr_position = this->m_graph->nodes.at(curr_node);

	stringstream ss_mat;
	ss_mat << mat;
	this->logFmt(
		LVL_DEBUG,
		"In updateCurrCovarianceVisualization\n"
		"Covariance matrix:\n%s\n"
		"determinant : %f",
		ss_mat.str().c_str(), mat.det());

	mrpt::opengl::COpenGLScene::Ptr scene = this->m_win->get3DSceneAndLock();
	CRenderizable::Ptr obj = scene->getByName("cov_ellipsis_obj");
	CEllipsoid::Ptr cov_ellipsis_obj =
		std::dynamic_pointer_cast<CEllipsoid>(obj);

	// set the pose and corresponding covariance matrix of the ellipsis
	cov_ellipsis_obj->setLocation(curr_position.x(), curr_position.y(), 0);
	// pose_t loc = path->curr_pose_pdf.getMeanVal();
	// cov_ellipsis_obj->setLocation(loc.x(), loc.y(), 0);
	cov_ellipsis_obj->setCovMatrix(mat, 2);

	this->m_win->unlockAccess3DScene();
	this->m_win->forceRepaint();

	MRPT_END;
}

<<<<<<< HEAD
template <class GRAPH_T>
void CLoopCloserERD<GRAPH_T>::dumpVisibilityErrorMsg(
	std::string viz_flag, int sleep_time /* = 500 milliseconds */)
{
	MRPT_START;

	this->logFmt(
		mrpt::utils::LVL_ERROR,
		"Cannot toggle visibility of specified object.\n "
		"Make sure that the corresponding visualization flag ( %s "
		") is set to true in the .ini file.\n",
		viz_flag.c_str());
	std::this_thread::sleep_for(std::chrono::milliseconds(sleep_time));

	MRPT_END;
}

template <class GRAPH_T>
void CLoopCloserERD<GRAPH_T>::loadParams(const std::string& source_fname)
{
	MRPT_START;
	parent_t::loadParams(source_fname);

	m_partitioner.options.loadFromConfigFileName(
		source_fname, "EdgeRegistrationDeciderParameters");
	m_laser_params.loadFromConfigFileName(
		source_fname, "EdgeRegistrationDeciderParameters");
	m_lc_params.loadFromConfigFileName(
		source_fname, "EdgeRegistrationDeciderParameters");

	mrpt::utils::CConfigFile source(source_fname);

	m_consec_icp_constraint_factor = source.read_double(
		"EdgeRegistrationDeciderParameters", "consec_icp_constraint_factor",
		0.90, false);
	m_lc_icp_constraint_factor = source.read_double(
		"EdgeRegistrationDeciderParameters", "lc_icp_constraint_factor", 0.70,
		false);

	// set the logging level if given by the user
	int min_verbosity_level = source.read_int(
		"EdgeRegistrationDeciderParameters", "class_verbosity", 1, false);
=======
template<class GRAPH_T>
void CLoopCloserERD<GRAPH_T>::loadParams(const std::string& source_fname) {
	MRPT_START;
	parent_t::loadParams(source_fname);

	std::string section ="EdgeRegistrationDeciderParameters";

	m_partitioner.options.loadFromConfigFileName(source_fname,
			section);
	m_lc_params.loadFromConfigFileName(source_fname,
			section);

	mrpt::utils::CConfigFile source(source_fname);

	m_use_scan_matching = source.read_bool(
			section,
			"use_scan_matching",
			true, false);

	m_lc_icp_constraint_factor = source.read_double(
			section,
			"lc_icp_constraint_factor",
			0.70, false);

	// how many of the previous nodes to check ICP against
	m_prev_nodes_for_ICP = source.read_int(
			section,
			"prev_nodes_for_ICP",
			10, false);

>>>>>>> bef6004a

	MRPT_END;
}
template <class GRAPH_T>
void CLoopCloserERD<GRAPH_T>::printParams() const
{
	MRPT_START;
	using namespace std;

	cout << "------------------[Pair-wise Consistency of ICP Edges - "
			"Registration Procedure Summary]------------------"
		 << endl;

	parent_t::printParams();
	m_partitioner.options.dumpToConsole();
	m_lc_params.dumpToConsole();

<<<<<<< HEAD
	cout << "Scan-matching ICP Constraint factor: "
		 << m_consec_icp_constraint_factor << endl;
	cout << "Loop-closure ICP Constraint factor:  "
		 << m_lc_icp_constraint_factor << endl;
=======
	cout << "Use scan-matching constraints               : "
		<< (m_use_scan_matching? "TRUE": "FALSE") << endl;
	cout << "Loop-closure ICP Constraint factor          : "
		<< m_lc_icp_constraint_factor << endl;
	cout << "Num. of previous nodes to check ICP against : "
		<< m_prev_nodes_for_ICP << endl;
>>>>>>> bef6004a

	MRPT_END;
}

template <class GRAPH_T>
void CLoopCloserERD<GRAPH_T>::getDescriptiveReport(
	std::string* report_str) const
{
	MRPT_START;

	// Report on graph
	std::stringstream class_props_ss;
	class_props_ss << "Pair-wise Consistency of ICP Edges - Registration "
					  "Procedure Summary: "
				   << std::endl;
	class_props_ss << this->header_sep << std::endl;

	// time and output logging
	const std::string time_res = this->m_time_logger.getStatsAsText();
	const std::string output_res = this->getLogAsString();

	// merge the individual reports
	report_str->clear();
	parent_t::getDescriptiveReport(report_str);

	*report_str += class_props_ss.str();
	*report_str += this->report_sep;

	*report_str += time_res;
	*report_str += this->report_sep;

	*report_str += output_res;
	*report_str += this->report_sep;

	MRPT_END;
}  // end of getDescriptiveReport

template <class GRAPH_T>
void CLoopCloserERD<GRAPH_T>::getCurrPartitions(
	partitions_t* partitions_out) const
{
	ASSERT_(partitions_out);
	*partitions_out = this->getCurrPartitions();
}

template <class GRAPH_T>
const std::vector<mrpt::vector_uint>&
	CLoopCloserERD<GRAPH_T>::getCurrPartitions() const
{
	return m_curr_partitions;
}

template <class GRAPH_T>
void CLoopCloserERD<GRAPH_T>::updateMapPartitions(
	bool full_update /* = false */, bool is_first_time_node_reg /* = false */)
{
	MRPT_START;
	using namespace mrpt::utils;
	using namespace mrpt::math;
	using namespace std;

	this->m_time_logger.enter("updateMapPartitions");

	// Initialize the nodeIDs => LaserScans map
	nodes_to_scans2D_t nodes_to_scans;
	if (full_update)
	{
		this->logFmt(
			LVL_INFO,
			"updateMapPartitions: Full partitioning of map was issued");
		// clear the existing partitions and recompute the partitioned map for
		// all
		// the nodes
		m_partitioner.clear();
		nodes_to_scans = this->m_nodes_to_laser_scans2D;
	}
	else
	{
		// if registering measurement for root node as well...
		if (is_first_time_node_reg)
		{
			nodes_to_scans.insert(
				make_pair(
					this->m_graph->root,
					this->m_nodes_to_laser_scans2D.at(this->m_graph->root)));
		}

		// just use the last node-laser scan pair
		nodes_to_scans.insert(
			make_pair(
				this->m_graph->nodeCount() - 1,
				this->m_nodes_to_laser_scans2D.at(
					this->m_graph->nodeCount() - 1)));
	}

	// TODO - Should always exist.
	// for each one of the above nodes - add its position and correspoding
	// laserScan to the partitioner object
	for (typename nodes_to_scans2D_t::const_iterator it =
			 nodes_to_scans.begin();
		 it != nodes_to_scans.end(); ++it)
	{
		if (it->second)
		{  // if laserScan invalid go to next...
			MRPT_LOG_WARN_STREAM(
				"nodeID \"" << it->first << "\" has invalid laserScan");
			continue;
		}

		// find pose of node, if it exists...
		// TODO - investigate this case. Why should this be happening?
		typename GRAPH_T::global_poses_t::const_iterator search;
		search = this->m_graph->nodes.find(it->first);
		if (search == this->m_graph->nodes.end())
		{
			MRPT_LOG_WARN_STREAM("Couldn't find pose for nodeID " << it->first);
			continue;
		}

		// pose
		pose_t curr_pose = search->second;
		mrpt::poses::CPosePDF::Ptr posePDF(new constraint_t(curr_pose));

		// laser scan
		mrpt::obs::CSensoryFrame::Ptr sf =
			std::make_shared<mrpt::obs::CSensoryFrame>();
		sf->insert(it->second);

		m_partitioner.addMapFrame(sf, posePDF);
		// mrpt::system::pause();
	}

	// update the last partitions list
	size_t curr_size = m_curr_partitions.size();
	m_last_partitions.resize(curr_size);
	for (size_t i = 0; i < curr_size; i++)
	{
		m_last_partitions[i] = m_curr_partitions[i];
	}
	// update current partitions list
	m_partitioner.updatePartitions(m_curr_partitions);

	MRPT_LOG_DEBUG_STREAM("Updated map partitions successfully.");
	this->m_time_logger.leave("updateMapPartitions");
	MRPT_END;
}  // end of updateMapPartitions

<<<<<<< HEAD
// TLaserParams
// //////////////////////////////////

template <class GRAPH_T>
CLoopCloserERD<GRAPH_T>::TLaserParams::TLaserParams()
	: laser_scans_color(0, 20, 255),
	  keystroke_laser_scans("l"),
	  has_read_config(false)
{
	mahal_distance_ICP_odom_win.resizeWindow(
		200);  // use the last X mahalanobis distance values
	goodness_threshold_win.resizeWindow(200);  // use the last X ICP values
}

template <class GRAPH_T>
CLoopCloserERD<GRAPH_T>::TLaserParams::~TLaserParams()
{
}

template <class GRAPH_T>
void CLoopCloserERD<GRAPH_T>::TLaserParams::dumpToTextStream(
	mrpt::utils::CStream& out) const
{
	MRPT_START;

	out.printf(
		"Use scan-matching constraints               = %s\n",
		use_scan_matching ? "TRUE" : "FALSE");
	out.printf(
		"Num. of previous nodes to check ICP against =  %d\n",
		prev_nodes_for_ICP);
	out.printf(
		"Visualize laser scans                       = %s\n",
		visualize_laser_scans ? "TRUE" : "FALSE");

	MRPT_END;
}
template <class GRAPH_T>
void CLoopCloserERD<GRAPH_T>::TLaserParams::loadFromConfigFile(
	const mrpt::utils::CConfigFileBase& source, const std::string& section)
{
	MRPT_START;

	use_scan_matching =
		source.read_bool(section, "use_scan_matching", true, false);
	prev_nodes_for_ICP = source.read_int( // how many nodes to check ICP against
			section,
			"prev_nodes_for_ICP",
			10, false);
	visualize_laser_scans = source.read_bool(
		"VisualizationParameters", "visualize_laser_scans", true, false);
=======
template<class GRAPH_T>
void CLoopCloserERD<GRAPH_T>::fetchNodeIDsForScanMatching(
		const mrpt::utils::TNodeID& curr_nodeID,
		std::set<mrpt::utils::TNodeID>* nodes_set) {
	ASSERT_(nodes_set);

	// deal with the case that less than `prev_nodes_for_ICP` nodes have been
	// registered
	int fetched_nodeIDs = 0;
	// vvvv I *have* to use int (instead of unsigned) if I use this condition vv
	for (int nodeID_i = static_cast<int>(curr_nodeID)-1;
			((fetched_nodeIDs <= this->m_prev_nodes_for_ICP) &&
			 (nodeID_i >= 0));  //<--
			--nodeID_i) {
		nodes_set->insert(nodeID_i);
		fetched_nodeIDs++;
	}
} // end of fetchNodeIDsForScanMatching



>>>>>>> bef6004a

// TLoopClosureParams
// //////////////////////////////////

template <class GRAPH_T>
CLoopCloserERD<GRAPH_T>::TLoopClosureParams::TLoopClosureParams()
	: keystroke_map_partitions("b"),
	  balloon_elevation(3),
	  balloon_radius(0.5),
	  balloon_std_color(153, 0, 153),
	  balloon_curr_color(62, 0, 80),
	  connecting_lines_color(balloon_std_color),
	  has_read_config(false)
{
}

template <class GRAPH_T>
CLoopCloserERD<GRAPH_T>::TLoopClosureParams::~TLoopClosureParams()
{
}

template <class GRAPH_T>
void CLoopCloserERD<GRAPH_T>::TLoopClosureParams::dumpToTextStream(
	mrpt::utils::CStream& out) const
{
	MRPT_START;
	using namespace std;

	stringstream ss;
<<<<<<< HEAD
	ss << "Min. node difference for loop closure                 = "
	   << LC_min_nodeid_diff << endl;
	ss << "Remote NodeIDs to consider the potential loop closure = "
	   << LC_min_remote_nodes << endl;
	ss << "Min EigenValues ratio for accepting a hypotheses set  = "
	   << LC_eigenvalues_ratio_thresh << endl;
	ss << "Check only current node's partition for loop closures = "
	   << (LC_check_curr_partition_only ? "TRUE" : "FALSE") << endl;
	ss << "New registered nodes required for full partitioning   = "
	   << full_partition_per_nodes << endl;
	ss << "Visualize map partitions                              = "
	   << (visualize_map_partitions ? "TRUE" : "FALSE") << endl;
=======
	ss << "Min. node difference for loop closure                 = " <<
		LC_min_nodeid_diff << endl;
	ss << "Remote NodeIDs to consider the potential loop closure = " <<
		LC_min_remote_nodes << endl;
	ss << "Min EigenValues ratio for accepting a hypotheses set  = " <<
		LC_eigenvalues_ratio_thresh << endl;
	ss << "Check only current node's partition for loop closures = " <<
		(LC_check_curr_partition_only? "TRUE": "FALSE") << endl;
	ss << "Visualize map partitions                              = " <<
		(visualize_map_partitions?  "TRUE": "FALSE") << endl;
>>>>>>> bef6004a

	out.printf("%s", ss.str().c_str());

	MRPT_END;
}
template <class GRAPH_T>
void CLoopCloserERD<GRAPH_T>::TLoopClosureParams::loadFromConfigFile(
	const mrpt::utils::CConfigFileBase& source, const std::string& section)
{
	MRPT_START;

	LC_min_nodeid_diff = source.read_int(
<<<<<<< HEAD
		"GeneralConfiguration", "LC_min_nodeid_diff", 30, false);
	LC_min_remote_nodes =
		source.read_int(section, "LC_min_remote_nodes", 3, false);
	LC_eigenvalues_ratio_thresh =
		source.read_double(section, "LC_eigenvalues_ratio_thresh", 2, false);
	LC_check_curr_partition_only =
		source.read_bool(section, "LC_check_curr_partition_only", true, false);
	full_partition_per_nodes =
		source.read_int(section, "full_partition_per_nodes", 50, false);
=======
			"GeneralConfiguration",
			"LC_min_nodeid_diff",
			30, false);
	LC_min_remote_nodes = source.read_int(
			section,
			"LC_min_remote_nodes",
			3, false);
	LC_eigenvalues_ratio_thresh = source.read_double(
			section,
			"LC_eigenvalues_ratio_thresh",
			2, false);
	LC_check_curr_partition_only = source.read_bool(
			section,
			"LC_check_curr_partition_only",
			true, false);
>>>>>>> bef6004a
	visualize_map_partitions = source.read_bool(
		"VisualizationParameters", "visualize_map_partitions", true, false);

	has_read_config = true;
	MRPT_END;
}
}
}
}  // end of namespaces

#endif /* end of include guard: CLOOPCLOSERERD_IMPL_H */<|MERGE_RESOLUTION|>--- conflicted
+++ resolved
@@ -69,7 +69,6 @@
 	{
 		CObservation2DRangeScan::Ptr scan =
 			getObservation<CObservation2DRangeScan>(observations, observation);
-<<<<<<< HEAD
 		if (scan)
 		{
 			m_last_laser_scan2D = scan;
@@ -79,13 +78,6 @@
 	if (!m_first_laser_scan)
 	{
 		m_first_laser_scan = m_last_laser_scan2D;
-=======
-		if (scan.present()) { this->m_last_laser_scan2D = scan; }
-	}
-
-	if (!m_first_laser_scan.present()) {
-		m_first_laser_scan = this->m_last_laser_scan2D;
->>>>>>> bef6004a
 	}
 
 	// check possible prior node registration
@@ -130,24 +122,16 @@
 		}
 
 		// register the new node-laserScan pair
-<<<<<<< HEAD
 		this->m_nodes_to_laser_scans2D[this->m_graph->nodeCount() - 1] =
 			m_last_laser_scan2D;
 
 		if (m_laser_params.use_scan_matching)
 		{
-=======
-		this->m_nodes_to_laser_scans2D[this->m_graph->nodeCount()-1] =
-			this->m_last_laser_scan2D;
-
-		if (m_use_scan_matching) {
->>>>>>> bef6004a
 			// scan match with previous X nodes
 			this->addScanMatchingEdges(this->m_graph->nodeCount() - 1);
 		}
 
 		// update partitioning scheme with the latest pose/measurement
-<<<<<<< HEAD
 		m_partitions_full_update =
 			((this->m_graph->nodeCount() %
 			  m_lc_params.full_partition_per_nodes) == 0 ||
@@ -158,17 +142,6 @@
 		this->updateMapPartitions(
 			m_partitions_full_update,
 			/* is_first_time_node_reg = */ num_registered == 2);
-=======
-		// UPDATE: This is not needed. Partitions aren't affected at all and also
-		// this slows down execution considerably
-		//m_partitions_full_update = (
-				//(this->m_graph->nodeCount() %
-				 //m_lc_params.full_partition_per_nodes) == 0 ||
-				//this->m_just_inserted_lc) ?  true: false;
-
-		this->updateMapPartitions(/*full_update = */ false,
-				/* is_first_time_node_reg = */ num_registered == 2);
->>>>>>> bef6004a
 
 		// check for loop closures
 		partitions_t partitions_for_LC;
@@ -186,7 +159,6 @@
 	this->m_time_logger.leave("updateState");
 	return true;
 	MRPT_END;
-<<<<<<< HEAD
 }
 
 template <class GRAPH_T>
@@ -446,9 +418,6 @@
 
 	return filled_pose && filled_scan;
 }
-=======
-} // end of updateStates
->>>>>>> bef6004a
 
 template <class GRAPH_T>
 void CLoopCloserERD<GRAPH_T>::checkPartitionsForLC(
@@ -853,7 +822,6 @@
 				if (ad_params)
 				{
 					icp_ad_params = new TGetICPEdgeAdParams;
-<<<<<<< HEAD
 					// from_success = fillNodePropsFromGroupParams(
 					fillNodePropsFromGroupParams(
 						*b_it, ad_params->groupB_params,
@@ -876,24 +844,6 @@
 					// MRPT_LOG_DEBUG_STREAM("to_success: " << (to_success?
 					// "TRUE" : "FALSE"));
 					// MRPT_LOG_DEBUG_STREAM("<<<<<<<<<<<<<<<<<<<<<<<<<<<<<<<<<<<<<<<<");
-=======
-					this->fillNodePropsFromGroupParams(
-							*b_it, ad_params->groupB_params, &icp_ad_params->from_params);
-					this->fillNodePropsFromGroupParams(
-							*a_it, ad_params->groupA_params, &icp_ad_params->to_params);
-
-					//MRPT_LOG_DEBUG_STREAM(">>>>>>>>>>>>>>>>>>>>>>>>>>>>>>>>>>>>>>>>");
-					//MRPT_LOG_DEBUG_STREAM("From nodeID (other): " << *b_it);
-					//MRPT_LOG_DEBUG_STREAM("From params (other): "
-						//<< icp_ad_params->from_params.getAsString());
-					//MRPT_LOG_DEBUG_STREAM("from_success: " << (from_success? "TRUE" : "FALSE"));
-					//MRPT_LOG_DEBUG_STREAM("**********");
-					//MRPT_LOG_DEBUG_STREAM("To nodeID (own)   : " << *a_it);
-					//MRPT_LOG_DEBUG_STREAM("To params (own)   : "
-						//<< icp_ad_params->to_params.getAsString());
-					//MRPT_LOG_DEBUG_STREAM("to_success: " << (to_success? "TRUE" : "FALSE"));
-					//MRPT_LOG_DEBUG_STREAM("<<<<<<<<<<<<<<<<<<<<<<<<<<<<<<<<<<<<<<<<");
->>>>>>> bef6004a
 				}
 
 				// fetch the ICP constraint bi => ai
@@ -1730,7 +1680,6 @@
 	MRPT_END;
 }
 
-<<<<<<< HEAD
 template <class GRAPH_T>
 bool CLoopCloserERD<GRAPH_T>::mahalanobisDistanceOdometryToICPEdge(
 	const mrpt::utils::TNodeID& from, const mrpt::utils::TNodeID& to,
@@ -1784,12 +1733,6 @@
 {
 	// MRPT_LOG_DEBUG_STREAM("Registering hypothesis: " <<
 	// hypot.getAsString([>oneline=<] true));
-=======
-template<class GRAPH_T>
-void CLoopCloserERD<GRAPH_T>::registerHypothesis(const hypot_t& hypot) {
-	//MRPT_LOG_DEBUG_STREAM("Registering hypothesis: " <<
-		//hypot.getAsString([>oneline=<] true));
->>>>>>> bef6004a
 	this->registerNewEdge(hypot.from, hypot.to, hypot.getEdge());
 }
 
@@ -1806,14 +1749,9 @@
 
 	this->m_edge_types_to_nums["ICP2D"]++;
 	//  keep track of the registered edges...
-<<<<<<< HEAD
 	if (absDiff(to, from) > m_lc_params.LC_min_nodeid_diff)
 	{
 		m_edge_types_to_nums["LC"]++;
-=======
-	if (absDiff(to, from) > m_lc_params.LC_min_nodeid_diff)  {
-		this->m_edge_types_to_nums["LC"]++;
->>>>>>> bef6004a
 		this->m_just_inserted_lc = true;
 		this->logFmt(LVL_INFO, "\tLoop Closure edge!");
 	}
@@ -1824,7 +1762,6 @@
 	MRPT_END;
 }
 
-<<<<<<< HEAD
 template <class GRAPH_T>
 void CLoopCloserERD<GRAPH_T>::setWindowManagerPtr(
 	mrpt::graphslam::CWindowManager* win_manager)
@@ -1853,23 +1790,17 @@
 	}
 }
 template <class GRAPH_T>
-=======
-template<class GRAPH_T>
->>>>>>> bef6004a
 void CLoopCloserERD<GRAPH_T>::notifyOfWindowEvents(
 	const std::map<std::string, bool>& events_occurred)
 {
 	MRPT_START;
 	parent_t::notifyOfWindowEvents(events_occurred);
 
-<<<<<<< HEAD
 	// laser scans
 	if (events_occurred.at(m_laser_params.keystroke_laser_scans))
 	{
 		this->toggleLaserScansVisualization();
 	}
-=======
->>>>>>> bef6004a
 	// map partitions
 	if (events_occurred.at(m_lc_params.keystroke_map_partitions))
 	{
@@ -2182,7 +2113,6 @@
 	MRPT_END;
 }  // end of computeCentroidOfNodesVector
 
-<<<<<<< HEAD
 template <class GRAPH_T>
 void CLoopCloserERD<GRAPH_T>::initLaserScansVisualization()
 {
@@ -2311,15 +2241,6 @@
 	}
 	if (m_lc_params.visualize_map_partitions)
 	{
-=======
-template<class GRAPH_T>
-void CLoopCloserERD<GRAPH_T>::initializeVisuals() {
-	MRPT_START;
-	parent_t::initializeVisuals();
-	this->m_time_logger.enter("ERD::Visuals");
-
-	if (m_lc_params.visualize_map_partitions) {
->>>>>>> bef6004a
 		this->initMapPartitionsVisualization();
 	}
 
@@ -2341,7 +2262,6 @@
 {
 	MRPT_START;
 	parent_t::updateVisuals();
-<<<<<<< HEAD
 	// MRPT_LOG_DEBUG_STREAM("Updating visuals");
 	this->m_time_logger.enter("Visuals");
 
@@ -2351,12 +2271,6 @@
 	}
 	if (m_lc_params.visualize_map_partitions)
 	{
-=======
-	//MRPT_LOG_DEBUG_STREAM("Updating visuals");
-	this->m_time_logger.enter("ERD::Visuals");
-
-	if (m_lc_params.visualize_map_partitions) {
->>>>>>> bef6004a
 		this->updateMapPartitionsVisualization();
 	}
 	if (m_visualize_curr_node_covariance)
@@ -2447,7 +2361,6 @@
 	MRPT_END;
 }
 
-<<<<<<< HEAD
 template <class GRAPH_T>
 void CLoopCloserERD<GRAPH_T>::dumpVisibilityErrorMsg(
 	std::string viz_flag, int sleep_time /* = 500 milliseconds */)
@@ -2490,38 +2403,6 @@
 	// set the logging level if given by the user
 	int min_verbosity_level = source.read_int(
 		"EdgeRegistrationDeciderParameters", "class_verbosity", 1, false);
-=======
-template<class GRAPH_T>
-void CLoopCloserERD<GRAPH_T>::loadParams(const std::string& source_fname) {
-	MRPT_START;
-	parent_t::loadParams(source_fname);
-
-	std::string section ="EdgeRegistrationDeciderParameters";
-
-	m_partitioner.options.loadFromConfigFileName(source_fname,
-			section);
-	m_lc_params.loadFromConfigFileName(source_fname,
-			section);
-
-	mrpt::utils::CConfigFile source(source_fname);
-
-	m_use_scan_matching = source.read_bool(
-			section,
-			"use_scan_matching",
-			true, false);
-
-	m_lc_icp_constraint_factor = source.read_double(
-			section,
-			"lc_icp_constraint_factor",
-			0.70, false);
-
-	// how many of the previous nodes to check ICP against
-	m_prev_nodes_for_ICP = source.read_int(
-			section,
-			"prev_nodes_for_ICP",
-			10, false);
-
->>>>>>> bef6004a
 
 	MRPT_END;
 }
@@ -2539,19 +2420,10 @@
 	m_partitioner.options.dumpToConsole();
 	m_lc_params.dumpToConsole();
 
-<<<<<<< HEAD
 	cout << "Scan-matching ICP Constraint factor: "
 		 << m_consec_icp_constraint_factor << endl;
 	cout << "Loop-closure ICP Constraint factor:  "
 		 << m_lc_icp_constraint_factor << endl;
-=======
-	cout << "Use scan-matching constraints               : "
-		<< (m_use_scan_matching? "TRUE": "FALSE") << endl;
-	cout << "Loop-closure ICP Constraint factor          : "
-		<< m_lc_icp_constraint_factor << endl;
-	cout << "Num. of previous nodes to check ICP against : "
-		<< m_prev_nodes_for_ICP << endl;
->>>>>>> bef6004a
 
 	MRPT_END;
 }
@@ -2699,7 +2571,6 @@
 	MRPT_END;
 }  // end of updateMapPartitions
 
-<<<<<<< HEAD
 // TLaserParams
 // //////////////////////////////////
 
@@ -2751,29 +2622,6 @@
 			10, false);
 	visualize_laser_scans = source.read_bool(
 		"VisualizationParameters", "visualize_laser_scans", true, false);
-=======
-template<class GRAPH_T>
-void CLoopCloserERD<GRAPH_T>::fetchNodeIDsForScanMatching(
-		const mrpt::utils::TNodeID& curr_nodeID,
-		std::set<mrpt::utils::TNodeID>* nodes_set) {
-	ASSERT_(nodes_set);
-
-	// deal with the case that less than `prev_nodes_for_ICP` nodes have been
-	// registered
-	int fetched_nodeIDs = 0;
-	// vvvv I *have* to use int (instead of unsigned) if I use this condition vv
-	for (int nodeID_i = static_cast<int>(curr_nodeID)-1;
-			((fetched_nodeIDs <= this->m_prev_nodes_for_ICP) &&
-			 (nodeID_i >= 0));  //<--
-			--nodeID_i) {
-		nodes_set->insert(nodeID_i);
-		fetched_nodeIDs++;
-	}
-} // end of fetchNodeIDsForScanMatching
-
-
-
->>>>>>> bef6004a
 
 // TLoopClosureParams
 // //////////////////////////////////
@@ -2803,7 +2651,6 @@
 	using namespace std;
 
 	stringstream ss;
-<<<<<<< HEAD
 	ss << "Min. node difference for loop closure                 = "
 	   << LC_min_nodeid_diff << endl;
 	ss << "Remote NodeIDs to consider the potential loop closure = "
@@ -2816,18 +2663,6 @@
 	   << full_partition_per_nodes << endl;
 	ss << "Visualize map partitions                              = "
 	   << (visualize_map_partitions ? "TRUE" : "FALSE") << endl;
-=======
-	ss << "Min. node difference for loop closure                 = " <<
-		LC_min_nodeid_diff << endl;
-	ss << "Remote NodeIDs to consider the potential loop closure = " <<
-		LC_min_remote_nodes << endl;
-	ss << "Min EigenValues ratio for accepting a hypotheses set  = " <<
-		LC_eigenvalues_ratio_thresh << endl;
-	ss << "Check only current node's partition for loop closures = " <<
-		(LC_check_curr_partition_only? "TRUE": "FALSE") << endl;
-	ss << "Visualize map partitions                              = " <<
-		(visualize_map_partitions?  "TRUE": "FALSE") << endl;
->>>>>>> bef6004a
 
 	out.printf("%s", ss.str().c_str());
 
@@ -2840,7 +2675,6 @@
 	MRPT_START;
 
 	LC_min_nodeid_diff = source.read_int(
-<<<<<<< HEAD
 		"GeneralConfiguration", "LC_min_nodeid_diff", 30, false);
 	LC_min_remote_nodes =
 		source.read_int(section, "LC_min_remote_nodes", 3, false);
@@ -2850,23 +2684,6 @@
 		source.read_bool(section, "LC_check_curr_partition_only", true, false);
 	full_partition_per_nodes =
 		source.read_int(section, "full_partition_per_nodes", 50, false);
-=======
-			"GeneralConfiguration",
-			"LC_min_nodeid_diff",
-			30, false);
-	LC_min_remote_nodes = source.read_int(
-			section,
-			"LC_min_remote_nodes",
-			3, false);
-	LC_eigenvalues_ratio_thresh = source.read_double(
-			section,
-			"LC_eigenvalues_ratio_thresh",
-			2, false);
-	LC_check_curr_partition_only = source.read_bool(
-			section,
-			"LC_check_curr_partition_only",
-			true, false);
->>>>>>> bef6004a
 	visualize_map_partitions = source.read_bool(
 		"VisualizationParameters", "visualize_map_partitions", true, false);
 
