/* +---------------------------------------------------------------------------+
   |                     Mobile Robot Programming Toolkit (MRPT)               |
   |                          https://www.mrpt.org/                            |
   |                                                                           |
   | Copyright (c) 2005-2019, Individual contributors, see AUTHORS file        |
   | See: https://www.mrpt.org/Authors - All rights reserved.                  |
   | Released under BSD License. See details in https://www.mrpt.org/License   |
   +---------------------------------------------------------------------------+
 */
// clang-format off
/** \page porting_mrpt2 Porting code from MRPT 1.{3,4,5} to MRPT 2.*
 *
 * MRPT 2.0 includes several fundamental changes, most of them related to API
 * clean ups and the introduction of C++14 as the minimum supported version of
 * the language.
 *
 * Existing user applications may need to be adapted to continue compiling and
 * working as usual after updating to MRPT 2.*:
 *
 * **Mandatory changes**
 *  - Your project must use C++17. Using CMake this is now done automatically when linking your targets against MRPT imported targes. See: \ref mrpt_from_cmake.
 *  - Matrices and classes no longer inherits from Eigen classes. See: \ref mrpt_math_vectors_matrices_grp
 *     - `mrpt::math::CMatrix` -->  `mrpt::math::CMatrixF`
 *  - **Smart pointers** are now standard [`std::shared_ptr<>`](http://en.cppreference.com/w/cpp/memory/shared_ptr) instead of those based on `stlplus`. Required changes:
 *     - `ptr.clear()`  --> `ptr.reset()`. Also, notice that the former `stlplus` semantics of `clear()` deleting **all** copies
 * of the object, as hold by different smart pointers, is no longer maintained. There is no longer such a possibility, since the
 * C++11 standard does not allow it to happen (and it makes sense in this way).
 *     - `ptr.clear_unique()` --> `ptr.reset()`. (Read this note above)
 *     - `ptr.make_unique()` does no longer exists, and does not make sense (read above).
 *     - `ptr.pointer()` --> `ptr.get()`
 *  - Smart pointers have been renamed from `CFooPtr` to the more standard `CFoo::Ptr`, with a new pointer-to-const version `CFoo::ConstPtr`.
 *    - Note: To help with porting and maintaining existing code bases, MRPT >=1.5.4 offers MRPT2-like `CFoo::Ptr` smart pointers. Refer to changelog of mrpt 1.5.4.
 *  - You can keep using code like:
 *    \code
 *    CFoo::Ptr o = CFoo::Create();
 *    \endcode
 *    in MRPT 2.0 to create a smart pointer, but can also use `std::make_shared<CFoo>()`, or `mrpt::make_aligned_shared<CFoo>()` if the
 * class must be memory-aligned (typically, if it contains Eigen matrices). The arguments of `Create()` are now [perfectly-forwarded](http://en.cppreference.com/w/cpp/utility/forward) to
 * the class ctor, so the parameter list must exactly match any of the available ctors.
 *  - Smart pointer typecasting now is done via C++11 standard functions:
 *     - Example: Old code
 *        \code
 *        CObservationPtr obs = getObsFromSomewhere();
 *        CObservationGPSPtr gps = CObservationGPS(obs);
 *        \endcode
 *       becomes pure C++14 in MRPT 2.0:
 *        \code
 *        CObservation::Ptr obs = getObsFromSomewhere();
 *        CObservationGPS::Ptr gps = std::dynamic_pointer_cast<CObservationGPS>(obs);
 *        \endcode
 *       or, if you need to keep your code compatible with MRPT >=1.5.4:
 *        \code
 *        CObservation::Ptr obs = getObsFromSomewhere();
 *        CObservationGPS::Ptr gps = mrpt::ptr_cast<CObservationGPS>::from(obs);
 *        \endcode
 *  - Vectors and matrices are no longer **inheriting** from `Eigen::XXX` classes. Refer to docs in \ref mrpt_math_grp for more details.
 *  - Threads, semaphores and mutexes are now based on C++11 standard library.
 * Required changes:
 *    - `mrpt::synch::CCriticalSection cs;` --> `std::mutex cs;`
 *    - `mrpt::synch::CCriticalSectionLocker lock(&cs);` --> `std::lock_guard<std::mutex> lock(cs);`
 *    - `mrpt::system::TThreadHandle h = mrpt::system::createThread(...);` --> `std::thread h = std::thread(...);`
 *    - `mrpt::system::sleep(5);` --> `std::this_thread::sleep_for(5ms);`
 *    - `mrpt::synch::CSemaphore sem; sem.waitForSignal(timeout); sem.release();` --> `std::promise<void> sem; auto fut = sem.get_future(); fut.wait_for(...); sem.set_value();`
 *    - Scheduler functions are now in a new header `<mrpt/system/scheduler.h>`, not in the old `<mrpt/system/threads.h`:
 *      - `mrpt::system::changeCurrentProcessPriority()`
 *      - `mrpt::system::changeCurrentThreadPriority()`
<<<<<<< HEAD
 *  - `mrpt::utils::CObject::duplicate()` has been removed, use the equivalent (redundant) `mrpt::utils::CObject::clone()`.
 *  - CSerialPort, `mrpt::utils::net`, sockets: have been moved to its own new module \ref mrpt_comms_grp under namespace `mrpt::comms`.
 *  - Static variables have been dropped in favor of global getter/setter functions. This allowed removing all DLL import/export macros
 * for Windows compilers. Important changes are:
 *    - `mrpt::math::randomGenerator` --> `mrpt::math::getRandomGenerator()`
 *    - `mrpt::global_settings` old static variables have been replaced by getter/setter functions.
=======
 *  - `mrpt::utils::CObject::duplicate()` has been removed, use the equivalent
 * (redundant) `mrpt::utils::CObject::clone()`.
 *  - CSerialPort, `mrpt::utils::net`, sockets: have been moved to its own new
 * module \ref mrpt_comms_grp under namespace `mrpt::comms`.
 *  - Static variables have been dropped in favor of global getter/setter
 * functions. This allowed removing all DLL import/export macros for Windows
 * compilers. Important changes are:
 *    - `mrpt::math::randomGenerator` --> `mrpt::random::getRandomGenerator()`
 *    - `mrpt::global_settings` old static variables have been replaced by
 * getter/setter functions.
>>>>>>> 58f85618
 *  - `ASSERT_*` macros must now be ended with a semicolon, e.g. `ASSERT_(a>0);`
 *  - Serialization: See tutorial of the new module \ref mrpt_serialization_grp
 *    - To serialize an object to/from a CStream, you must now use CArchive:
 *        \code
 *          CStreamXXXX f;  // Any mrpt::io::CStream type
 *          auto arch = mrpt::serialization::archiveFrom(f);
 *          arch << object;
 *          arch >> object;
 *        \endcode
 *    - The two methods `writeToStream()` and `readFromStream()` of old `CSerializable` classes must be replaced by the three methods:
 * `serializeGetVersion()`, `serializeTo()`, and `serializeTo()`. See tutorials in \ref mrpt_serialization_grp.
 *  - Implicit constructor to convert from mrpt::poses::CPose3D to mrpt::math::TPose3D has been removed, due to the refactoring
 * of mrpt::math and mrpt::poses into separate libraries. To convert CPose3D -> TPose3D, use the new method mrpt::poses::CPose3D::asTPose()
 *    \code
 *    mrpt::poses::CPose3D p1;
 *    mrpt::math::TPose3D p2 = p1;  // ERROR in mrpt 2.0 (built in MRPT 1.*)
 *    mrpt::math::TPose3D p3 = p1.asTPose(); // OK for mrpt 2.0
 *    \endcode
 *  - 16-bytes memory-aligned STL containers are now defined in separate headers, one for each container type, and based on
 * templatized `using`. Example:
 *       \code
 *       // Old: MRPT 1.* code
 *       #include <mrpt/utils/stl_containers_utils.h>
 *       mrpt::aligned_containers<Foo>::vector_t m_all_poses v;
 *
 *       // New: MRPT 2.* code
 *       #include <mrpt/core/aligned_std_vector.h>
 *       mrpt::aligned_std_vector<Foo> v;
 *       \endcode
 *  - mrpt::system::TTimeStamp is now a C++11-compatible std::chrono clock
 * time_point. All existing backwards-compatible functions to handle dates and
 * timestamps in MRPT remain, but C++11 chrono functions can be now also used
 * instead. mrpt::system::secondsToTimestamp() has been removed since it mixed
 * up a duration with time_point and may be prone to errors.
 *
 *
 * **Optional changes**
 *   - Use the `Foo::ConstPtr` smart pointers when possible instead of its
 * non-const counterpart.
 *
 *
 */
// clang-format on<|MERGE_RESOLUTION|>--- conflicted
+++ resolved
@@ -64,25 +64,12 @@
  *    - Scheduler functions are now in a new header `<mrpt/system/scheduler.h>`, not in the old `<mrpt/system/threads.h`:
  *      - `mrpt::system::changeCurrentProcessPriority()`
  *      - `mrpt::system::changeCurrentThreadPriority()`
-<<<<<<< HEAD
  *  - `mrpt::utils::CObject::duplicate()` has been removed, use the equivalent (redundant) `mrpt::utils::CObject::clone()`.
  *  - CSerialPort, `mrpt::utils::net`, sockets: have been moved to its own new module \ref mrpt_comms_grp under namespace `mrpt::comms`.
  *  - Static variables have been dropped in favor of global getter/setter functions. This allowed removing all DLL import/export macros
  * for Windows compilers. Important changes are:
  *    - `mrpt::math::randomGenerator` --> `mrpt::math::getRandomGenerator()`
  *    - `mrpt::global_settings` old static variables have been replaced by getter/setter functions.
-=======
- *  - `mrpt::utils::CObject::duplicate()` has been removed, use the equivalent
- * (redundant) `mrpt::utils::CObject::clone()`.
- *  - CSerialPort, `mrpt::utils::net`, sockets: have been moved to its own new
- * module \ref mrpt_comms_grp under namespace `mrpt::comms`.
- *  - Static variables have been dropped in favor of global getter/setter
- * functions. This allowed removing all DLL import/export macros for Windows
- * compilers. Important changes are:
- *    - `mrpt::math::randomGenerator` --> `mrpt::random::getRandomGenerator()`
- *    - `mrpt::global_settings` old static variables have been replaced by
- * getter/setter functions.
->>>>>>> 58f85618
  *  - `ASSERT_*` macros must now be ended with a semicolon, e.g. `ASSERT_(a>0);`
  *  - Serialization: See tutorial of the new module \ref mrpt_serialization_grp
  *    - To serialize an object to/from a CStream, you must now use CArchive:
