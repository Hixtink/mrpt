/* +------------------------------------------------------------------------+
   |                     Mobile Robot Programming Toolkit (MRPT)            |
   |                          http://www.mrpt.org/                          |
   |                                                                        |
   | Copyright (c) 2005-2017, Individual contributors, see AUTHORS file     |
   | See: http://www.mrpt.org/Authors - All rights reserved.                |
   | Released under BSD License. See details in http://www.mrpt.org/License |
   +------------------------------------------------------------------------+ */
#include "CScanAnimation.h"

//(*InternalHeaders(CScanAnimation)
#include <wx/intl.h>
#include <wx/string.h>
//*)

#include <wx/app.h>
#include <wx/log.h>
#include <wx/msgdlg.h>
#include <wx/progdlg.h>
#include <wx/busyinfo.h>

#include "xRawLogViewerMain.h"

//(*IdInit(CScanAnimation)
const long CScanAnimation::ID_RADIOBUTTON1 = wxNewId();
const long CScanAnimation::ID_RADIOBUTTON2 = wxNewId();
const long CScanAnimation::ID_STATICTEXT22 = wxNewId();
const long CScanAnimation::ID_TEXTCTRL11 = wxNewId();
const long CScanAnimation::ID_BUTTON5 = wxNewId();
const long CScanAnimation::ID_BUTTON1 = wxNewId();
const long CScanAnimation::ID_BUTTON2 = wxNewId();
const long CScanAnimation::ID_STATICTEXT4 = wxNewId();
const long CScanAnimation::ID_SPINCTRL2 = wxNewId();
const long CScanAnimation::ID_CHECKBOX1 = wxNewId();
const long CScanAnimation::ID_BUTTON3 = wxNewId();
const long CScanAnimation::ID_XY_GLCANVAS = wxNewId();
const long CScanAnimation::ID_SLIDER1 = wxNewId();
const long CScanAnimation::ID_STATICTEXT1 = wxNewId();
const long CScanAnimation::ID_SPINCTRL1 = wxNewId();
const long CScanAnimation::ID_BUTTON4 = wxNewId();
const long CScanAnimation::ID_STATICTEXT2 = wxNewId();
const long CScanAnimation::ID_STATICTEXT3 = wxNewId();
//*)

BEGIN_EVENT_TABLE(CScanAnimation, wxDialog)
//(*EventTable(CScanAnimation)
//*)
END_EVENT_TABLE()

#include <mrpt/obs/CObservation3DRangeScan.h>
#include <mrpt/obs/CObservationVelodyneScan.h>
#include <mrpt/maps/CColouredPointsMap.h>
#include <mrpt/opengl/CGridPlaneXY.h>
#include <mrpt/opengl/stock_objects.h>
#include <mrpt/opengl/CPlanarLaserScan.h>  // in library mrpt-maps

using namespace mrpt;
using namespace mrpt::maps;
using namespace mrpt::obs;
using namespace mrpt::opengl;
using namespace mrpt::system;
using namespace mrpt::math;
using namespace mrpt::utils;
using namespace std;

CScanAnimation::CScanAnimation(
	wxWindow* parent, wxWindowID id, const wxPoint& pos, const wxSize& size)
{
	//(*Initialize(CScanAnimation)
	wxFlexGridSizer* FlexGridSizer4;
	wxFlexGridSizer* FlexGridSizer3;
	wxFlexGridSizer* FlexGridSizer2;
	wxFlexGridSizer* FlexGridSizer7;
	wxFlexGridSizer* FlexGridSizer6;
	wxFlexGridSizer* FlexGridSizer1;

	Create(
		parent, wxID_ANY, _("Animate laser scans"), wxDefaultPosition,
		wxDefaultSize, wxDEFAULT_DIALOG_STYLE | wxRESIZE_BORDER,
		_T("wxID_ANY"));
	FlexGridSizer1 = new wxFlexGridSizer(4, 1, 0, 0);
	FlexGridSizer1->AddGrowableCol(0);
	FlexGridSizer1->AddGrowableRow(2);
	StaticBoxSizer1 =
		new wxStaticBoxSizer(wxHORIZONTAL, this, _("Get data from:"));
	BoxSizer4 = new wxBoxSizer(wxVERTICAL);
	BoxSizer5 = new wxBoxSizer(wxHORIZONTAL);
	FlexGridSizer8 = new wxFlexGridSizer(2, 4, 0, 0);
	FlexGridSizer8->AddGrowableCol(2);
	rbLoaded = new wxRadioButton(
		this, ID_RADIOBUTTON1, _("Currently loaded rawlog"), wxDefaultPosition,
		wxDefaultSize, 0, wxDefaultValidator, _T("ID_RADIOBUTTON1"));
	rbLoaded->SetValue(true);
	FlexGridSizer8->Add(
		rbLoaded, 1, wxALL | wxALIGN_LEFT | wxALIGN_CENTER_VERTICAL, 5);
	FlexGridSizer8->Add(
		-1, -1, 1, wxALL | wxALIGN_CENTER_HORIZONTAL | wxALIGN_CENTER_VERTICAL,
		5);
	FlexGridSizer8->Add(
		-1, -1, 1, wxALL | wxALIGN_CENTER_HORIZONTAL | wxALIGN_CENTER_VERTICAL,
		5);
	FlexGridSizer8->Add(
		-1, -1, 1, wxALL | wxALIGN_CENTER_HORIZONTAL | wxALIGN_CENTER_VERTICAL,
		5);
	rbFile = new wxRadioButton(
		this, ID_RADIOBUTTON2, _("Rawlog in file:"), wxDefaultPosition,
		wxDefaultSize, 0, wxDefaultValidator, _T("ID_RADIOBUTTON2"));
	FlexGridSizer8->Add(
		rbFile, 1, wxALL | wxALIGN_LEFT | wxALIGN_CENTER_VERTICAL, 5);
	StaticText22 = new wxStaticText(
		this, ID_STATICTEXT22, _("Input file:"), wxDefaultPosition,
		wxDefaultSize, 0, _T("ID_STATICTEXT22"));
	FlexGridSizer8->Add(
		StaticText22, 1, wxALL | wxALIGN_RIGHT | wxALIGN_CENTER_VERTICAL, 5);
	edFile = new wxTextCtrl(
		this, ID_TEXTCTRL11, wxEmptyString, wxDefaultPosition, wxDefaultSize, 0,
		wxDefaultValidator, _T("ID_TEXTCTRL11"));
	FlexGridSizer8->Add(
		edFile, 1, wxALL | wxEXPAND | wxALIGN_LEFT | wxALIGN_TOP, 5);
	btnPickInput = new wxButton(
		this, ID_BUTTON5, _("Select..."), wxDefaultPosition, wxDefaultSize, 0,
		wxDefaultValidator, _T("ID_BUTTON5"));
	FlexGridSizer8->Add(
		btnPickInput, 1,
		wxALL | wxALIGN_CENTER_HORIZONTAL | wxALIGN_CENTER_VERTICAL, 0);
	BoxSizer5->Add(
		FlexGridSizer8, 1, wxALL | wxEXPAND | wxALIGN_LEFT | wxALIGN_TOP, 0);
	BoxSizer4->Add(
		BoxSizer5, 1, wxALL | wxEXPAND | wxALIGN_LEFT | wxALIGN_TOP, 0);
	StaticBoxSizer1->Add(
		BoxSizer4, 1, wxALL | wxEXPAND | wxALIGN_LEFT | wxALIGN_TOP, 0);
	FlexGridSizer1->Add(
		StaticBoxSizer1, 1, wxALL | wxEXPAND | wxALIGN_LEFT | wxALIGN_TOP, 0);
	FlexGridSizer4 = new wxFlexGridSizer(1, 7, 0, 0);
	FlexGridSizer4->AddGrowableCol(5);
	FlexGridSizer4->AddGrowableRow(0);
	btnPlay = new wxButton(
		this, ID_BUTTON1, _("Start"), wxDefaultPosition, wxDefaultSize, 0,
		wxDefaultValidator, _T("ID_BUTTON1"));
	btnPlay->SetDefault();
	FlexGridSizer4->Add(
		btnPlay, 1, wxALL | wxALIGN_CENTER_HORIZONTAL | wxALIGN_CENTER_VERTICAL,
		5);
	btnStop = new wxButton(
		this, ID_BUTTON2, _("Stop"), wxDefaultPosition, wxDefaultSize, 0,
		wxDefaultValidator, _T("ID_BUTTON2"));
	btnStop->Disable();
	FlexGridSizer4->Add(
		btnStop, 1, wxALL | wxALIGN_CENTER_HORIZONTAL | wxALIGN_CENTER_VERTICAL,
		5);
	StaticText2 = new wxStaticText(
		this, ID_STATICTEXT4, _("Animation delay (ms):"), wxDefaultPosition,
		wxDefaultSize, wxALIGN_CENTRE, _T("ID_STATICTEXT4"));
	FlexGridSizer4->Add(
		StaticText2, 1,
		wxALL | wxALIGN_CENTER_HORIZONTAL | wxALIGN_CENTER_VERTICAL, 5);
	edDelay = new wxSpinCtrl(
		this, ID_SPINCTRL2, _T("5"), wxDefaultPosition, wxDefaultSize, 0, 0,
		1000, 5, _T("ID_SPINCTRL2"));
	edDelay->SetValue(_T("5"));
	FlexGridSizer4->Add(
		edDelay, 1, wxALL | wxALIGN_CENTER_HORIZONTAL | wxALIGN_CENTER_VERTICAL,
		5);
	cbAllowMix = new wxCheckBox(
		this, ID_CHECKBOX1, _("Enable mixing of diff. lasers"),
		wxDefaultPosition, wxDefaultSize, 0, wxDefaultValidator,
		_T("ID_CHECKBOX1"));
	cbAllowMix->SetValue(true);
	FlexGridSizer4->Add(
		cbAllowMix, 1,
		wxALL | wxALIGN_CENTER_HORIZONTAL | wxALIGN_CENTER_VERTICAL, 5);
	FlexGridSizer4->Add(
		-1, -1, 1, wxALL | wxEXPAND | wxALIGN_LEFT | wxALIGN_TOP, 5);
	btnClose = new wxButton(
		this, ID_BUTTON3, _("Close"), wxDefaultPosition, wxDefaultSize, 0,
		wxDefaultValidator, _T("ID_BUTTON3"));
	FlexGridSizer4->Add(
		btnClose, 1, wxALL | wxALIGN_BOTTOM | wxALIGN_CENTER_HORIZONTAL, 5);
	FlexGridSizer1->Add(
		FlexGridSizer4, 1, wxALL | wxEXPAND | wxALIGN_LEFT | wxALIGN_TOP, 0);
	FlexGridSizer2 = new wxFlexGridSizer(1, 1, 0, 0);
	FlexGridSizer2->AddGrowableCol(0);
	FlexGridSizer2->AddGrowableRow(0);
	m_plot3D = new CMyGLCanvas(
		this, ID_XY_GLCANVAS, wxDefaultPosition, wxDefaultSize, wxTAB_TRAVERSAL,
		_T("ID_XY_GLCANVAS"));
	FlexGridSizer2->Add(
		m_plot3D, 1, wxALL | wxEXPAND | wxALIGN_LEFT | wxALIGN_TOP, 0);
	FlexGridSizer1->Add(
		FlexGridSizer2, 1, wxALL | wxEXPAND | wxALIGN_LEFT | wxALIGN_TOP, 0);
	FlexGridSizer3 = new wxFlexGridSizer(2, 1, 0, 0);
	FlexGridSizer3->AddGrowableCol(0);
	FlexGridSizer6 = new wxFlexGridSizer(1, 1, 0, 0);
	FlexGridSizer6->AddGrowableCol(0);
	slPos = new wxSlider(
		this, ID_SLIDER1, 0, 0, 100, wxDefaultPosition, wxDefaultSize, 0,
		wxDefaultValidator, _T("ID_SLIDER1"));
	FlexGridSizer6->Add(
		slPos, 1, wxALL | wxEXPAND | wxALIGN_LEFT | wxALIGN_TOP, 5);
	FlexGridSizer3->Add(
		FlexGridSizer6, 1, wxALL | wxEXPAND | wxALIGN_LEFT | wxALIGN_TOP, 0);
	FlexGridSizer7 = new wxFlexGridSizer(2, 4, 0, 0);
	FlexGridSizer7->AddGrowableCol(3);
	StaticText1 = new wxStaticText(
		this, ID_STATICTEXT1, _("Rawlog index:"), wxDefaultPosition,
		wxDefaultSize, 0, _T("ID_STATICTEXT1"));
	FlexGridSizer7->Add(
		StaticText1, 1,
		wxALL | wxALIGN_CENTER_HORIZONTAL | wxALIGN_CENTER_VERTICAL, 5);
	edIndex = new wxSpinCtrl(
		this, ID_SPINCTRL1, _T("0"), wxDefaultPosition, wxDefaultSize, 0, 0,
		100, 0, _T("ID_SPINCTRL1"));
	edIndex->SetValue(_T("0"));
	FlexGridSizer7->Add(
		edIndex, 1, wxALL | wxALIGN_CENTER_HORIZONTAL | wxALIGN_CENTER_VERTICAL,
		5);
	btnJump = new wxButton(
		this, ID_BUTTON4, _("Jump"), wxDefaultPosition, wxDefaultSize, 0,
		wxDefaultValidator, _T("ID_BUTTON4"));
	FlexGridSizer7->Add(
		btnJump, 1, wxALL | wxALIGN_CENTER_HORIZONTAL | wxALIGN_CENTER_VERTICAL,
		5);
	lbNumScans = new wxStaticText(
		this, ID_STATICTEXT2, _("Number of laser scans: 0"), wxDefaultPosition,
		wxDefaultSize, 0, _T("ID_STATICTEXT2"));
	FlexGridSizer7->Add(
		lbNumScans, 1, wxALL | wxALIGN_LEFT | wxALIGN_CENTER_VERTICAL, 5);
	FlexGridSizer7->Add(
		-1, -1, 1, wxALL | wxALIGN_CENTER_HORIZONTAL | wxALIGN_CENTER_VERTICAL,
		5);
	FlexGridSizer7->Add(
		-1, -1, 1, wxALL | wxALIGN_CENTER_HORIZONTAL | wxALIGN_CENTER_VERTICAL,
		5);
	FlexGridSizer7->Add(
		-1, -1, 1, wxALL | wxALIGN_CENTER_HORIZONTAL | wxALIGN_CENTER_VERTICAL,
		5);
	lbNumPoints = new wxStaticText(
		this, ID_STATICTEXT3, _("Number of points: 0"), wxDefaultPosition,
		wxDefaultSize, 0, _T("ID_STATICTEXT3"));
	FlexGridSizer7->Add(
		lbNumPoints, 1, wxALL | wxALIGN_LEFT | wxALIGN_CENTER_VERTICAL, 5);
	FlexGridSizer3->Add(
		FlexGridSizer7, 1, wxALL | wxEXPAND | wxALIGN_LEFT | wxALIGN_TOP, 0);
	FlexGridSizer1->Add(
		FlexGridSizer3, 1, wxALL | wxEXPAND | wxALIGN_LEFT | wxALIGN_TOP, 0);
	SetSizer(FlexGridSizer1);
	FlexGridSizer1->Fit(this);
	FlexGridSizer1->SetSizeHints(this);
	Center();

	Connect(
		ID_RADIOBUTTON1, wxEVT_COMMAND_RADIOBUTTON_SELECTED,
		(wxObjectEventFunction)&CScanAnimation::OnrbLoadedSelect);
	Connect(
		ID_RADIOBUTTON2, wxEVT_COMMAND_RADIOBUTTON_SELECTED,
		(wxObjectEventFunction)&CScanAnimation::OnrbFile);
	Connect(
		ID_BUTTON5, wxEVT_COMMAND_BUTTON_CLICKED,
		(wxObjectEventFunction)&CScanAnimation::OnbtnPickInputClick);
	Connect(
		ID_BUTTON1, wxEVT_COMMAND_BUTTON_CLICKED,
		(wxObjectEventFunction)&CScanAnimation::OnbtnPlayClick);
	Connect(
		ID_BUTTON2, wxEVT_COMMAND_BUTTON_CLICKED,
		(wxObjectEventFunction)&CScanAnimation::OnbtnStopClick);
	Connect(
		ID_CHECKBOX1, wxEVT_COMMAND_CHECKBOX_CLICKED,
		(wxObjectEventFunction)&CScanAnimation::OncbAllowMixClick);
	Connect(
		ID_BUTTON3, wxEVT_COMMAND_BUTTON_CLICKED,
		(wxObjectEventFunction)&CScanAnimation::OnbtnCloseClick);
	Connect(
		ID_SLIDER1,
		wxEVT_SCROLL_TOP | wxEVT_SCROLL_BOTTOM | wxEVT_SCROLL_LINEUP |
			wxEVT_SCROLL_LINEDOWN | wxEVT_SCROLL_PAGEUP |
			wxEVT_SCROLL_PAGEDOWN | wxEVT_SCROLL_THUMBTRACK |
			wxEVT_SCROLL_THUMBRELEASE | wxEVT_SCROLL_CHANGED,
		(wxObjectEventFunction)&CScanAnimation::OnslPosCmdScrollChanged);
	Connect(
		ID_SLIDER1, wxEVT_SCROLL_THUMBTRACK,
		(wxObjectEventFunction)&CScanAnimation::OnslPosCmdScrollChanged);
	Connect(
		ID_SLIDER1, wxEVT_SCROLL_CHANGED,
		(wxObjectEventFunction)&CScanAnimation::OnslPosCmdScrollChanged);
	Connect(
		ID_BUTTON4, wxEVT_COMMAND_BUTTON_CLICKED,
		(wxObjectEventFunction)&CScanAnimation::OnbtnJumpClick);
	Connect(
		wxID_ANY, wxEVT_INIT_DIALOG,
		(wxObjectEventFunction)&CScanAnimation::OnInit);
	//*)

	// Initialize 3D view:
<<<<<<< HEAD
	m_plot3D->m_openGLScene->insert(
		mrpt::make_aligned_shared<mrpt::opengl::CGridPlaneXY>(
			-50, 50, -50, 50, 0 /* z */, 5 /* freq */));
	m_plot3D->m_openGLScene->insert(
		mrpt::opengl::stock_objects::CornerXYZSimple(
			1.0 /*scale*/, 3.0 /*line width*/));
=======
	auto openGLSceneRef = m_plot3D->getOpenGLSceneRef();
	openGLSceneRef->insert( mrpt::opengl::CGridPlaneXY::Create(-50,50, -50,50, 0 /* z */, 5 /* freq */) );
	openGLSceneRef->insert( mrpt::opengl::stock_objects::CornerXYZSimple(1.0 /*scale*/, 3.0 /*line width*/) );
>>>>>>> 9f6c1fc0

	m_mixlasers = cbAllowMix->GetValue();
}

CScanAnimation::~CScanAnimation()
{
	//(*Destroy(CScanAnimation)
	//*)
}

// Get the rawlog entry (from cur. loaded rawlog), build and displays its map:
void CScanAnimation::RebuildMaps()
{
	WX_START_TRY

	int idx = slPos->GetValue();

	if (idx >= 0 && idx < (int)rawlog.size())
	{
		if (rawlog.getType(idx) == CRawlog::etSensoryFrame)
		{
			CSensoryFrame::Ptr sf = rawlog.getAsObservations(idx);
			BuildMapAndRefresh(sf.get());
		}
		else if (rawlog.getType(idx) == CRawlog::etObservation)
		{
			CSensoryFrame::Ptr sf = mrpt::make_aligned_shared<CSensoryFrame>();
			sf->insert(rawlog.getAsObservation(idx));
			BuildMapAndRefresh(sf.get());
		}
	}

	WX_END_TRY
}

// This method is called in any case for displaying a laser scan.
//  We keep an internal list of recent scans so they don't vanish
//  instantaneously.
void CScanAnimation::BuildMapAndRefresh(CSensoryFrame* sf)
{
	WX_START_TRY

	// Preprocess: make sure 3D observations are ready:
	std::vector<CObservation3DRangeScan::Ptr> obs3D_to_clear;
	for (CSensoryFrame::iterator it = sf->begin(); it != sf->end(); ++it)
	{
		(*it)->load();
		// force generate 3D point clouds:
		if (IS_CLASS(*it, CObservation3DRangeScan))
		{
			CObservation3DRangeScan::Ptr o =
				std::dynamic_pointer_cast<CObservation3DRangeScan>(*it);
			if (o->hasRangeImage && !o->hasPoints3D)
			{
				mrpt::obs::T3DPointsProjectionParams pp;
				pp.takeIntoAccountSensorPoseOnRobot = false;
				o->project3DPointsFromDepthImageInto(*o, pp);
				obs3D_to_clear.push_back(o);
			}
		}
	}

	// Mix?
	if (!m_mixlasers)
	{
		// if not, just clear all old objects:
		for (TListGlObjects::iterator it = m_gl_objects.begin();
			 it != m_gl_objects.end(); ++it)
		{
<<<<<<< HEAD
			TRenderObject& ro = it->second;
			m_plot3D->m_openGLScene->removeObject(
				ro.obj);  // Remove from the opengl viewport
=======
			TRenderObject &ro = it->second;
			m_plot3D->getOpenGLSceneRef()->removeObject(ro.obj);  // Remove from the opengl viewport
>>>>>>> 9f6c1fc0
		}
		m_gl_objects.clear();
	}

	// Insert new scans:
	mrpt::system::TTimeStamp tim_last = INVALID_TIMESTAMP;
	bool wereScans = false;
	for (CSensoryFrame::iterator it = sf->begin(); it != sf->end(); ++it)
	{
		const std::string sNameInMap =
			std::string((*it)->GetRuntimeClass()->className) +
			(*it)->sensorLabel;
		if (IS_CLASS(*it, CObservation2DRangeScan))
		{
			CObservation2DRangeScan::Ptr obs =
				std::dynamic_pointer_cast<CObservation2DRangeScan>(*it);
			wereScans = true;
			if (tim_last == INVALID_TIMESTAMP || tim_last < obs->timestamp)
				tim_last = obs->timestamp;

			// Already in the map with the same sensor label?
			TListGlObjects::iterator it_gl = m_gl_objects.find(sNameInMap);
			if (it_gl != m_gl_objects.end())
			{
				// Update existing object:
				TRenderObject& ro = it_gl->second;
				std::dynamic_pointer_cast<CPlanarLaserScan>(ro.obj)->setScan(
					*obs);
				ro.timestamp = obs->timestamp;
			}
			else
			{
				// Create object:
				CPlanarLaserScan::Ptr gl_obj =
					mrpt::make_aligned_shared<CPlanarLaserScan>();
				gl_obj->setScan(*obs);

				TRenderObject ro;
				ro.obj = gl_obj;
				ro.timestamp = obs->timestamp;
<<<<<<< HEAD
				m_gl_objects[sNameInMap] = ro;
				m_plot3D->m_openGLScene->insert(gl_obj);
=======
				m_gl_objects[sNameInMap]=ro;
				m_plot3D->getOpenGLSceneRef()->insert( gl_obj );
>>>>>>> 9f6c1fc0
			}
		}
		else if (IS_CLASS(*it, CObservation3DRangeScan))
		{
			CObservation3DRangeScan::Ptr obs =
				std::dynamic_pointer_cast<CObservation3DRangeScan>(*it);
			wereScans = true;
			if (tim_last == INVALID_TIMESTAMP || tim_last < obs->timestamp)
				tim_last = obs->timestamp;

			CColouredPointsMap pointMap;
			pointMap.colorScheme.scheme =
				CColouredPointsMap::cmFromIntensityImage;
			pointMap.insertionOptions.minDistBetweenLaserPoints = 0;

			pointMap.insertObservation(obs.get());

			// Already in the map with the same sensor label?
			TListGlObjects::iterator it_gl = m_gl_objects.find(sNameInMap);
			if (it_gl != m_gl_objects.end())
			{
				// Update existing object:
				TRenderObject& ro = it_gl->second;
				CPointCloudColoured::Ptr gl_obj =
					std::dynamic_pointer_cast<CPointCloudColoured>(ro.obj);
				gl_obj->loadFromPointsMap(&pointMap);
				ro.timestamp = obs->timestamp;
			}
			else
			{
				// Create object:
				CPointCloudColoured::Ptr gl_obj =
					mrpt::make_aligned_shared<CPointCloudColoured>();
				gl_obj->setPointSize(3.0);
				gl_obj->loadFromPointsMap(&pointMap);

				TRenderObject ro;
				ro.obj = gl_obj;
				ro.timestamp = obs->timestamp;
<<<<<<< HEAD
				m_gl_objects[sNameInMap] = ro;
				m_plot3D->m_openGLScene->insert(gl_obj);
=======
				m_gl_objects[sNameInMap]=ro;
				m_plot3D->getOpenGLSceneRef()->insert( gl_obj );
>>>>>>> 9f6c1fc0
			}
			// Add to list:
			//				m_lstScans[obs->sensorLabel] = obs;
		}
		else if (IS_CLASS(*it, CObservationVelodyneScan))
		{
			CObservationVelodyneScan::Ptr obs =
				std::dynamic_pointer_cast<CObservationVelodyneScan>(*it);
			wereScans = true;
			if (tim_last == INVALID_TIMESTAMP || tim_last < obs->timestamp)
				tim_last = obs->timestamp;

			obs->generatePointCloud();
			CColouredPointsMap pointMap;
			pointMap.loadFromVelodyneScan(*obs);
			obs->point_cloud.clear_deep();

			// Already in the map with the same sensor label?
			TListGlObjects::iterator it_gl = m_gl_objects.find(sNameInMap);
			if (it_gl != m_gl_objects.end())
			{
				// Update existing object:
				TRenderObject& ro = it_gl->second;
				CPointCloudColoured::Ptr gl_obj =
					std::dynamic_pointer_cast<CPointCloudColoured>(ro.obj);
				gl_obj->loadFromPointsMap(&pointMap);
				ro.timestamp = obs->timestamp;
			}
			else
			{
				// Create object:
				CPointCloudColoured::Ptr gl_obj =
					mrpt::make_aligned_shared<CPointCloudColoured>();
				gl_obj->setPointSize(3.0);
				gl_obj->loadFromPointsMap(&pointMap);

				TRenderObject ro;
				ro.obj = gl_obj;
				ro.timestamp = obs->timestamp;
<<<<<<< HEAD
				m_gl_objects[sNameInMap] = ro;
				m_plot3D->m_openGLScene->insert(gl_obj);
=======
				m_gl_objects[sNameInMap]=ro;
				m_plot3D->getOpenGLSceneRef()->insert( gl_obj );
>>>>>>> 9f6c1fc0
			}
		}
	}

	// Check what observations are too old and must be deleted:
	const double largest_period = 0.2;
	vector_string lst_to_delete;
	for (TListGlObjects::iterator it = m_gl_objects.begin();
		 it != m_gl_objects.end(); ++it)
	{
		TRenderObject& ro = it->second;

		if ((tim_last == INVALID_TIMESTAMP &&
			 wereScans)  // Scans without timestamps
			|| (tim_last != INVALID_TIMESTAMP &&
				fabs(mrpt::system::timeDifference(ro.timestamp, tim_last)) >
					largest_period))
		{
			lst_to_delete.push_back(it->first);
		}
	}

	// Remove too old observations:
	for (vector_string::iterator s = lst_to_delete.begin();
		 s != lst_to_delete.end(); ++s)
	{
		TRenderObject& ro = m_gl_objects[*s];

<<<<<<< HEAD
		m_plot3D->m_openGLScene->removeObject(
			ro.obj);  // Remove from the opengl viewport
		m_gl_objects.erase(*s);  // and from my list
=======
		m_plot3D->getOpenGLSceneRef()->removeObject(ro.obj);  // Remove from the opengl viewport
		m_gl_objects.erase(*s); // and from my list
>>>>>>> 9f6c1fc0
	}

	// Force refresh view:
	m_plot3D->Refresh();

	// Post-process: unload 3D observations.
	for (CSensoryFrame::iterator it = sf->begin(); it != sf->end(); ++it)
		(*it)->unload();
	for (size_t i = 0; i < obs3D_to_clear.size(); i++)
	{
		obs3D_to_clear[i]->resizePoints3DVectors(0);
		obs3D_to_clear[i]->hasPoints3D = false;
	}

	WX_END_TRY
}

void CScanAnimation::OnbtnPlayClick(wxCommandEvent& event)
{
	//

	// Disable all but stop while playing:
	btnStop->Enable();
	btnPlay->Disable();
	btnClose->Disable();

	slPos->Disable();

	m_stop = false;

	try
	{
		wxBusyCursor cursorBusy;
		int delay_ms = edDelay->GetValue();

		while (!m_stop)
		{
			int idx = slPos->GetValue();
			if (idx >= ((int)rawlog.size()) - 1) break;  // End!

			if (rawlog.getType(idx) != CRawlog::etActionCollection)
			{
				RebuildMaps();
				::wxMilliSleep(delay_ms);
			}

			idx++;
			slPos->SetValue(idx);
			edIndex->SetValue(idx);
			wxTheApp->Yield();
		}
	}
	catch (...)
	{
	}

	btnStop->Disable();
	btnPlay->Enable();
	btnClose->Enable();

	slPos->Enable();
}

void CScanAnimation::OnbtnStopClick(wxCommandEvent& event) { m_stop = true; }
void CScanAnimation::OnbtnCloseClick(wxCommandEvent& event) { Close(); }
void CScanAnimation::OnslPosCmdScrollChanged(wxScrollEvent& event)
{
	edIndex->SetValue(slPos->GetValue());
	RebuildMaps();
}

void CScanAnimation::OnbtnJumpClick(wxCommandEvent& event)
{
	slPos->SetValue(edIndex->GetValue());
	RebuildMaps();
}

void CScanAnimation::OnslPosCmdScroll(wxScrollEvent& event) { RebuildMaps(); }
void CScanAnimation::OnbtnPickInputClick(wxCommandEvent& event) {}
void CScanAnimation::OnInit(wxInitDialogEvent& event)
{
	slPos->SetValue(0);
	slPos->SetMin(0);
	slPos->SetMax((int)rawlog.size());

	edIndex->SetValue(0);
	edIndex->SetRange(0, (int)rawlog.size());

	Fit();

	wxCommandEvent dummy;

	OnrbLoadedSelect(dummy);
}

void CScanAnimation::OnrbLoadedSelect(wxCommandEvent& event)
{
	edFile->Enable(false);
	btnPickInput->Enable(false);

	slPos->Enable(true);
	edIndex->Enable(true);
	btnJump->Enable(true);
}

void CScanAnimation::OnrbFile(wxCommandEvent& event)
{
	edFile->Enable(true);
	btnPickInput->Enable(true);

	slPos->Enable(false);
	edIndex->Enable(false);
	btnJump->Enable(false);
}

void CScanAnimation::OncbAllowMixClick(wxCommandEvent& event)
{
	m_mixlasers = cbAllowMix->GetValue();
}<|MERGE_RESOLUTION|>--- conflicted
+++ resolved
@@ -291,18 +291,13 @@
 	//*)
 
 	// Initialize 3D view:
-<<<<<<< HEAD
-	m_plot3D->m_openGLScene->insert(
+	auto openGLSceneRef = m_plot3D->getOpenGLSceneRef();
+	openGLSceneRef->insert(
 		mrpt::make_aligned_shared<mrpt::opengl::CGridPlaneXY>(
 			-50, 50, -50, 50, 0 /* z */, 5 /* freq */));
-	m_plot3D->m_openGLScene->insert(
+	openGLSceneRef->insert(
 		mrpt::opengl::stock_objects::CornerXYZSimple(
 			1.0 /*scale*/, 3.0 /*line width*/));
-=======
-	auto openGLSceneRef = m_plot3D->getOpenGLSceneRef();
-	openGLSceneRef->insert( mrpt::opengl::CGridPlaneXY::Create(-50,50, -50,50, 0 /* z */, 5 /* freq */) );
-	openGLSceneRef->insert( mrpt::opengl::stock_objects::CornerXYZSimple(1.0 /*scale*/, 3.0 /*line width*/) );
->>>>>>> 9f6c1fc0
 
 	m_mixlasers = cbAllowMix->GetValue();
 }
@@ -372,14 +367,9 @@
 		for (TListGlObjects::iterator it = m_gl_objects.begin();
 			 it != m_gl_objects.end(); ++it)
 		{
-<<<<<<< HEAD
 			TRenderObject& ro = it->second;
-			m_plot3D->m_openGLScene->removeObject(
+			m_plot3D->getOpenGLSceneRef()->removeObject(
 				ro.obj);  // Remove from the opengl viewport
-=======
-			TRenderObject &ro = it->second;
-			m_plot3D->getOpenGLSceneRef()->removeObject(ro.obj);  // Remove from the opengl viewport
->>>>>>> 9f6c1fc0
 		}
 		m_gl_objects.clear();
 	}
@@ -420,13 +410,8 @@
 				TRenderObject ro;
 				ro.obj = gl_obj;
 				ro.timestamp = obs->timestamp;
-<<<<<<< HEAD
 				m_gl_objects[sNameInMap] = ro;
-				m_plot3D->m_openGLScene->insert(gl_obj);
-=======
-				m_gl_objects[sNameInMap]=ro;
-				m_plot3D->getOpenGLSceneRef()->insert( gl_obj );
->>>>>>> 9f6c1fc0
+				m_plot3D->getOpenGLSceneRef()->insert(gl_obj);
 			}
 		}
 		else if (IS_CLASS(*it, CObservation3DRangeScan))
@@ -466,13 +451,8 @@
 				TRenderObject ro;
 				ro.obj = gl_obj;
 				ro.timestamp = obs->timestamp;
-<<<<<<< HEAD
 				m_gl_objects[sNameInMap] = ro;
-				m_plot3D->m_openGLScene->insert(gl_obj);
-=======
-				m_gl_objects[sNameInMap]=ro;
-				m_plot3D->getOpenGLSceneRef()->insert( gl_obj );
->>>>>>> 9f6c1fc0
+				m_plot3D->getOpenGLSceneRef()->insert(gl_obj);
 			}
 			// Add to list:
 			//				m_lstScans[obs->sensorLabel] = obs;
@@ -512,13 +492,8 @@
 				TRenderObject ro;
 				ro.obj = gl_obj;
 				ro.timestamp = obs->timestamp;
-<<<<<<< HEAD
 				m_gl_objects[sNameInMap] = ro;
-				m_plot3D->m_openGLScene->insert(gl_obj);
-=======
-				m_gl_objects[sNameInMap]=ro;
-				m_plot3D->getOpenGLSceneRef()->insert( gl_obj );
->>>>>>> 9f6c1fc0
+				m_plot3D->getOpenGLSceneRef()->insert(gl_obj);
 			}
 		}
 	}
@@ -547,14 +522,9 @@
 	{
 		TRenderObject& ro = m_gl_objects[*s];
 
-<<<<<<< HEAD
-		m_plot3D->m_openGLScene->removeObject(
+		m_plot3D->getOpenGLSceneRef()->removeObject(
 			ro.obj);  // Remove from the opengl viewport
 		m_gl_objects.erase(*s);  // and from my list
-=======
-		m_plot3D->getOpenGLSceneRef()->removeObject(ro.obj);  // Remove from the opengl viewport
-		m_gl_objects.erase(*s); // and from my list
->>>>>>> 9f6c1fc0
 	}
 
 	// Force refresh view:
